--- conflicted
+++ resolved
@@ -18,12 +18,7 @@
     assert os.path.exists("./data/rpe1.h5ad")
 
 
-<<<<<<< HEAD
-=======
-def test_zebrafish():
-    dynamo.sample_data.zebrafish()
-
-
+@pytest.mark.skip(reason="excessive memory usage")
 def test_save_adata():
     import numpy as np
 
@@ -114,10 +109,9 @@
     adata.write_h5ad("debug11.h5ad")
 
 
->>>>>>> fba189a0
 if __name__ == "__main__":
     # test_scEU_seq()
     # adata = utils.gen_or_read_zebrafish_data()
     # test_save_rank_info(adata)
-    test_save_adata()
+    # test_save_adata()
     pass