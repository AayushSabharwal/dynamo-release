[build-system]
build-backend = 'flit.buildapi'
requires = ['flit']

[tool.flit.metadata]
author = 'Xiaojie Qiu, Yan Zhang, Ke Ni'
author-email = 'xqiu.sc@gmail.com'
classifiers = [
  'License :: OSI Approved :: BSD License',
  'Development Status :: 5 - Production/Stable',
  'Intended Audience :: Science/Research',
  'Natural Language :: English',
  'Programming Language :: Python :: 3.7',
  'Programming Language :: Python :: 3.8',
  'Programming Language :: Python :: 3.9',
  'Programming Language :: Python :: 3.10',
]
description-file = 'README.md'
home-page = 'https://github.com/aristoteleo/dynamo-release'
keywords = 'dynamo scslam-seq scrna-seq velocity rna protein vector-field potential-landscape'
license = 'BSD'
module = 'dynamo'
requires = [
  'numpy>=1.18.1',
  'pandas>=0.25.1',
  'scipy>=1.0',
  'scikit-learn>=0.19.1',
  'cvxopt>=1.2.3',
  'anndata==0.7.5',
  'loompy>=3.0.5',
  'matplotlib>=3.4.1',
  # 'trimap>=1.0.11',
  'setuptools',
  'numdifftools>=0.9.39',
  'umap-learn>=0.5.1',
  'PATSY>=0.5.1',
  'statsmodels>=0.9.0',
  'numba>=0.46.0',
  'seaborn>=0.9.0',
  'colorcet>=2.0.1',
  'networkx',
  'tqdm',
  'python-igraph>=0.7.1',
  'pynndescent>=0.5.2',
  'joblib',
  'setuptools',
  'KDEpy', # preprocess module: sctransform
  'nxviz==0.7.3',
<<<<<<< HEAD
  'openpyxl', # export dynamics ranking info
=======
  "get_version>=3.5.4"
>>>>>>> de6c6e73
]
requires-python = '>=3.7'

[tool.flit.metadata.requires-extra]
bigdata_visualization = ["datashader>=0.9.0", "bokeh>=1.4.0", "holoviews>=1.9.2"]
dev = ['pytest']
dimension_reduction = ['fitsne>=1.0.1']
docs = [
  'docutils',
  'setuptools',
  'sphinx',
  'sphinx-rtd-theme',
  'sphinx_autodoc_typehints',
  'sphinxcontrib-bibtex>=2.3',
  'nbsphinx',
  'mock',
  'readthedocs-sphinx-ext',
  'GitPython',
  'sphinx-gallery'
]
network = ["networkx", "nxviz", "hiveplotlib", "python-igraph", "leidenalg", "wurlitzer"]
spatial = ['pysal>2.0.0']
test = ['pytest', 'sympy>=1.4']

[tool.flit.sdist]
exclude = [
  'dynamo/tests',
  'setup.py',
]

[tool.coverage.run]
omit = ['*/tests/*']
source = ['dynamo']

[tool.black]
exclude = '''
/(
    \.git
  | \.hg
  | \.mypy_cache
  | \.tox
  | \.venv
  | _build
  | buck-out
  | build
  | dist
)/
'''
include = '\.pyi?$'
line-length = 80<|MERGE_RESOLUTION|>--- conflicted
+++ resolved
@@ -46,11 +46,8 @@
   'setuptools',
   'KDEpy', # preprocess module: sctransform
   'nxviz==0.7.3',
-<<<<<<< HEAD
   'openpyxl', # export dynamics ranking info
-=======
   "get_version>=3.5.4"
->>>>>>> de6c6e73
 ]
 requires-python = '>=3.7'
 
