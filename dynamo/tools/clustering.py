<<<<<<< HEAD
from typing import List, Optional, Tuple, Union

try:
    from typing import Literal
except ImportError:
    from typing_extensions import Literal
=======
from typing import Any, Iterable, List, Optional, Tuple, Union
>>>>>>> ee6c51b0

import anndata
import numpy as np
import pandas as pd
from anndata import AnnData
from scipy.sparse import csr_matrix, issparse

from ..configuration import DKM
from ..dynamo_logger import main_info
from ..preprocessing.preprocessor_utils import filter_genes_by_outliers as filter_genes
from ..preprocessing.preprocessor_utils import log1p_adata as log1p
from ..preprocessing.preprocessor_utils import normalize_cell_expr_by_size_factors
from ..preprocessing.utils import pca_monocle
from ..utils import LoggerManager, copy_adata
from .connectivity import _gen_neighbor_keys, neighbors
from .utils import update_dict
from .utils_reduceDimension import prepare_dim_reduction, run_reduce_dim


def hdbscan(
    adata: AnnData,
    X_data: Optional[np.ndarray] = None,
    genes: Optional[List[str]] = None,
    layer: Optional[str] = None,
    basis: str = "pca",
    dims: Optional[List[int]] = None,
    n_pca_components: int = 30,
    n_components: int = 2,
    result_key: Optional[str] = None,
    copy: bool = False,
    **hdbscan_kwargs
) -> Optional[anndata.AnnData]:
    """Apply hdbscan to cluster cells in the space defined by basis.

    HDBSCAN is a clustering algorithm developed by Campello, Moulavi, and Sander
    (https://doi.org/10.1007/978-3-642-37456-2_14) which extends DBSCAN by converting it into a hierarchical clustering
    algorithm, followed by using a technique to extract a flat clustering based in the stability of clusters. Here you
    can use hdbscan to cluster your data in any space specified by `basis`. The data that used to produced from this
    space can be specified by `layer`. Thus, you are able to use either the unspliced or new RNA data for dimension
    reduction and clustering. HDBSCAN is a density based method, it thus requires you to perform clustering on
    relatively low dimension, for example top 30 PCs or top 5 umap dimension with at least several thousands of cells.
    In practice, HDBSCAN will assign -1 for cells that have low local density and thus not able to confidentially assign
    to any clusters.

    The hdbscan package from Leland McInnes, John Healy, Steve Astels Revision is used.

    Args:
        adata: an AnnData object.
        X_data: the user supplied data that will be used for clustering directly. Defaults to None.
        genes: the list of genes that will be used to subset the data for dimension reduction and clustering. If `None`,
            all genes will be used. Defaults to None.
        layer: the layer that will be used to retrieve data for dimension reduction and clustering. If `None`, .X is
            used. Defaults to None.
        basis: the space that will be used for clustering. Valid names includes, for example, `pca`, `umap`,
            `velocity_pca` (that is, you can use velocity for clustering), etc. Defaults to "pca".
        dims: the list of dimensions that will be selected for clustering. If `None`, all dimensions will be used.
            Defaults to None.
        n_pca_components: the number of pca components that will be used. Defaults to 30.
        n_components: the number of dimension that non-linear dimension reduction will be projected to. Defaults to 2.
        result_key: the key for storing clustering results in .obs and .uns. Defaults to None.
        copy: whether to return a new deep copy of `adata` instead of updating `adata` object passed in arguments.
            Defaults to False.

    Raises:
        ImportError: hdbscan not installed.

    Returns:
        An updated AnnData object with the clustering updated. `hdbscan` and `hdbscan_prob` are two newly added columns
        from .obs, corresponding to either the Cluster results or the probability of each cell belong to a cluster.
        `hdbscan` key in .uns corresponds to a dictionary that includes additional results returned from hdbscan run.
        Returned if `copy` is true.
    """

    try:
        from hdbscan import HDBSCAN
    except ImportError:
        raise ImportError("You need to install the package `hdbscan`." "install hdbscan via `pip install hdbscan`")

    logger = LoggerManager.gen_logger("dynamo-hdbscan")
    logger.log_time()
    adata = copy_adata(adata) if copy else adata

    if X_data is None:
        X_data, n_components, basis = prepare_dim_reduction(
            adata,
            genes=genes,
            layer=layer,
            basis=basis,
            dims=dims,
            n_pca_components=n_pca_components,
            n_components=n_components,
        )

        if basis in adata.obsm_keys():
            X_data = adata.obsm[basis]
        else:
            reduction_method = basis.split("_")[-1]
            embedding_key = "X_" + reduction_method if layer is None else layer + "_" + reduction_method
            neighbor_result_prefix = "" if layer is None else layer
            conn_key, dist_key, neighbor_key = _gen_neighbor_keys(neighbor_result_prefix)

            adata = run_reduce_dim(
                adata,
                X_data,
                n_components,
                n_pca_components,
                reduction_method,
                embedding_key=embedding_key,
                n_neighbors=30,
                neighbor_key=neighbor_key,
                cores=1,
            )

            X_data = adata.obsm[basis]

    X_data = X_data if dims is None else X_data[:, dims]

    if hdbscan_kwargs is not None and "metric" in hdbscan_kwargs.keys():
        if hdbscan_kwargs["metric"] == "cosine":
            from sklearn.preprocessing import normalize

            X_data = normalize(X_data, norm="l2")

    h_kwargs = {
        "min_cluster_size": 5,
        "min_samples": None,
        "metric": "euclidean",
        "p": None,
        "alpha": 1.0,
        "cluster_selection_epsilon": 0.0,
        "algorithm": "best",
        "leaf_size": 40,
        "approx_min_span_tree": True,
        "gen_min_span_tree": False,
        "core_dist_n_jobs": 1,
        "cluster_selection_method": "eom",
        "allow_single_cluster": False,
        "prediction_data": False,
        "match_reference_implementation": False,
    }

    h_kwargs = update_dict(h_kwargs, hdbscan_kwargs)
    cluster = HDBSCAN(**h_kwargs)
    cluster.fit(X_data)

    if result_key is None:
        result_key = "hdbscan"
    adata.obs[result_key] = cluster.labels_.astype("str")
    adata.obs[result_key + "_prob"] = cluster.probabilities_
    adata.uns[result_key] = {
        "hdbscan": cluster.labels_.astype("str"),
        "probabilities_": cluster.probabilities_,
        "cluster_persistence_": cluster.cluster_persistence_,
        "outlier_scores_": cluster.outlier_scores_,
        "exemplars_": cluster.exemplars_,
    }

    logger.finish_progress(progress_name="hdbscan density-based-clustering")

    if copy:
        return adata
    return None


def leiden(
    adata: AnnData,
<<<<<<< HEAD
    use_weight: bool = True,
    weight: List[float] = None,
    initial_membership: Optional[List[int]] = None,
    adj_matrix: Union[np.ndarray, csr_matrix, None] = None,
    adj_matrix_key: Optional[str] = None,
    result_key: Optional[str] = None,
    layer: Optional[str] = None,
    obsm_key: Optional[str] = None,
    selected_cluster_subset: Optional[Tuple[str, str]] = None,
    selected_cell_subset: Union[List[int], List[str], None] = None,
    directed: bool = False,
    copy: bool = False,
    **kwargs
) -> Optional[AnnData]:
    """Apply leiden clustering to adata.

    For other community detection general parameters, please refer to `~dynamo.tl.cluster_community` function.
    "The Leiden algorithm is an improvement of the Louvain algorithm. The Leiden algorithm consists of three phases:
    (1) local moving of nodes, (2) refinement of the partition (3) aggregation of the network based on the refined
    partition, using the non-refined partition to create an initial partition for the aggregate network." - cdlib

    Args:
        adata: an AnnData object.
        use_weight: whether to use graph weight or not. False means to use connectivities only (0/1 integer values).
            Defaults to True.
        weight: weight used to perform leiden algorithm. Defaults to None.
        initial_membership: initial membership for the partition. If None, a singleton partition will be used. Defaults
            to None.
        adj_matrix: adj_matrix used for clustering. Defaults to None.
        adj_matrix_key: the key for adj_matrix stored in adata.obsp. Defaults to None.
        result_key: the key where the results will be stored in obs. Defaults to None.
        layer: the adata layer on which cluster algorithms will work. Defaults to None.
        obsm_key: the key in obsm corresponding to the data that would be used for finding neighbors. Defaults to None.
        selected_cluster_subset: a tuple of (cluster_key, allowed_clusters).Filtering cells in adata based on
            cluster_key in adata.obs and only reserve cells in the allowed clusters. Defaults to None.
        selected_cell_subset: a subset of cells in adata that would be clustered. Could be a list of indices or a list
            of cell names. Defaults to None.
        directed: whether the edges in the graph should be directed. Defaults to False.
        copy: whether to return a new updated AnnData object or updated the original one inplace. Defaults to False.
        kwargs: all other kwargs that would be passed to cluster_community

    Returns:
        An updated AnnData object if `copy` is set to be true.
=======
    resolution: float = 1.0,
    use_weight: bool = False,
    weights: Optional[Union[str, Iterable]] = None,
    initial_membership: Optional[List[int]] = None,
    adj_matrix: Optional[csr_matrix] = None,
    adj_matrix_key: Optional[str] = None,
    seed: Optional[int] = None,
    result_key: Optional[str] = None,
    layer: Optional[str] = None,
    obsm_key: Optional[str] = None,
    selected_cluster_subset: Optional[Tuple[str, List[int]]] = None,
    selected_cell_subset: Optional[List[int]] = None,
    directed: bool = True,
    copy: bool = False,
    **kwargs
) -> anndata.AnnData:
    """Apply leiden clustering to the input adata.

    For other general community detection related parameters, please refer to ``dynamo's``
    :py:meth:`~dynamo.tl.cluster_community` function.

    The Leiden algorithm is an improvement of the Louvain algorithm. Based on the cdlib package, the Leiden algorithm
    consists of three phases:
    (1) local moving of nodes,
    (2) refinement of the partition,
    (3) aggregation of the network based on the refined partition, using the non-refined partition to create an initial
    partition for the aggregate network.

    Please note that since 2/23/23, we have replaced the integrated louvain method from cdlib package with that from the
    original leidenalg package.

    Args:
        adata: an adata object
        resolution: the resolution of the clustering that determines the level of detail in the clustering process.
            An increase in this value will result in the generation of a greater number of clusters.
        use_weight: whether to use the weight of the edges in the clustering process. Default False.
        weights: weights of edges. Can be either an iterable (list of double) or an edge attribute.
        initial_membership: list of int. Initial membership for the partition.
            If None then defaults to a singleton partition.
        adj_matrix: the adjacency matrix to use for the cluster_community function.
        adj_matrix_key: the key of the adjacency matrix in adata.obsp used for the cluster_community function.
        seed: seed for the random number generator. By default uses a random seed if nothing is specified.
        result_key: the key to use for saving clustering results which will be included in both adata.obs and adata.uns.
        layer: the adata layer where cluster algorithms will work on.
        obsm_key: the key of the obsm that points to the expression embedding to be used for dyn.tl.neighbors to
            calculate the nearest neighbor graph.
        selected_cluster_subset: a tuple of 2 elements (cluster_key, allowed_clusters) filtering cells in adata based on
            cluster_key in adata.obs and only reserves cells in the allowed clusters.
        selected_cell_subset: a list of cell indices to cluster.
        directed: whether the graph is directed.
        copy: return a copy instead of writing to adata.
        **kwargs: additional arguments to pass to the cluster_community function.

    Returns:
        adata: An updated AnnData object with the leiden clustering results added. The adata is updated up with the
        `result_key` key to use for saving clustering results which will be included in both adata.obs and adata.uns.
        adata.obs[result_key] saves the clustering identify of each cell where the adata.uns[result_key] saves the
        relevant parameters for the leiden clustering .
>>>>>>> ee6c51b0
    """

    kwargs.update(
        {
            "resolution_parameter": resolution,
            "weights": weights,
            "initial_membership": initial_membership,
            "seed": seed,
        }
    )

    return cluster_community(
        adata,
        method="leiden",
        use_weight=use_weight,
        result_key=result_key,
        adj_matrix=adj_matrix,
        adj_matrix_key=adj_matrix_key,
        layer=layer,
        obsm_key=obsm_key,
        cluster_and_subsets=selected_cluster_subset,
        cell_subsets=selected_cell_subset,
        directed=directed,
        copy=copy,
        **kwargs
    )


def louvain(
    adata: AnnData,
    resolution: float = 1.0,
<<<<<<< HEAD
    use_weight: bool = True,
    adj_matrix: Union[np.ndarray, csr_matrix, None] = None,
    adj_matrix_key: Optional[str] = None,
    randomize: Union[int, np.random.RandomState, None] = None,
    result_key: Optional[str] = None,
    layer: Optional[str] = None,
    obsm_key: Optional[str] = None,
    selected_cluster_subset: Optional[Tuple[str, str]] = None,
    selected_cell_subset: Union[List[int], List[str], None] = None,
    directed: bool = False,
    copy: bool = False,
    **kwargs
) -> AnnData:
    """Louvain implementation from cdlib.

    For other community detection general parameters, please refer to `dynamo`'s `tl.cluster_community` function.
    "Louvain maximizes a modularity score for each community. The algorithm optimises the modularity in two elementary
    phases: (1) local moving of nodes; (2) aggregation of the network. In the local moving phase, individual nodes are
    moved to the community that yields the largest increase in the quality function. In the aggregation phase, an
    aggregate network is created based on the partition obtained in the local moving phase. Each community in this
    partition becomes a node in the aggregate network. The two phases are repeated until the quality function cannot be
    increased further." - cdlib

    Args:
        adata: an AnnData object.
        resolution: the size of the communities. Defaults to 1.0.
        use_weight: whether to use graph weight or not. False means to use connectivities only (0/1 integer values).
            Defaults to True.
        adj_matrix: adj_matrix used for clustering. Defaults to None.
        adj_matrix_key: the key for adj_matrix stored in adata.obsp. Defaults to None.
        randomize: _description_. Defaults to None.
        result_key: the key where the results will be stored in obs. Defaults to None.
        layer: the adata layer on which cluster algorithms will work. Defaults to None.
        obsm_key: the key in obsm corresponding to the data that would be used for finding neighbors. Defaults to None.
        selected_cluster_subset: a tuple of (cluster_key, allowed_clusters).Filtering cells in adata based on
            cluster_key in adata.obs and only reserve cells in the allowed clusters. Defaults to None.
        selected_cell_subset: a subset of cells in adata that would be clustered. Could be a list of indices or a list
            of cell names. Defaults to None.
        directed: whether the edges in the graph should be directed. Defaults to False.
        copy: whether to return a new updated AnnData object or updated the original one inplace. Defaults to False.
        kwargs: all other kwargs that would be passed to cluster_community

    Raises:
        ValueError: directed is set to be true but louvain does not support directed graph now.

    Returns:
        An updated AnnData object if `copy` is set to be true.
    """

    if directed:
        raise ValueError("CDlib does not support directed graph for Louvain community detection for now.")
=======
    use_weight: bool = False,
    weights: Optional[Union[str, Iterable]] = None,
    initial_membership: Optional[List[int]] = None,
    adj_matrix: Optional[csr_matrix] = None,
    adj_matrix_key: Optional[str] = None,
    seed: Optional[int] = None,
    result_key: Optional[str] = None,
    layer: Optional[str] = None,
    obsm_key: Optional[str] = None,
    selected_cluster_subset: Optional[Tuple[str, List[int]]] = None,
    selected_cell_subset: Optional[List[int]] = None,
    directed: bool = True,
    copy: bool = False,
    **kwargs
) -> anndata.AnnData:
    """Apply louvain clustering to adata.

    For other general community detection related parameters,
    please refer to ``dynamo's`` :py:meth:`~dynamo.tl.cluster_community` function.

    Based on the cdlib package, the Louvain algorithm optimises the modularity in two elementary phases:
    (1) local moving of nodes;
    (2) aggregation of the network.
    In the local moving phase, individual nodes are moved to the community that yields the largest increase in the
    quality function. In the aggregation phase, an aggregate network is created based on the partition obtained in the
    local moving phase. Each community in this partition becomes a node in the aggregate network. The two phases are
    repeated until the quality function cannot be increased further.

    Please note that since 2/23/23, we have replaced the integrated louvain method from cdlib package with that from the
    original louvain package.

    Args:
        adata: an adata object
        resolution: the resolution of the clustering that determines the level of detail in the clustering process.
            An increase in this value will result in the generation of a greater number of clusters.
        use_weight: whether to use the weight of the edges in the clustering process. Default False
        weights: weights of edges. Can be either an iterable (list of double) or an edge attribute.
        initial_membership: list of int. Initial membership for the partition.
            If None then defaults to a singleton partition.
        adj_matrix: the adjacency matrix to use for the cluster_community function. Default None
        adj_matrix_key: adj_matrix_key in adata.obsp used for the cluster_community function. Default None
        seed: seed for the random number generator. By default uses a random seed if nothing is specified.
        result_key: the key to use for saving clustering results which will be included in both adata.obs and adata.uns.
        layer: the adata layer where cluster algorithms will work on.
        obsm_key: the key of the obsm that points to the expression embedding to be used for dyn.tl.neighbors to
            calculate the nearest neighbor graph.
        selected_cluster_subset: a tuple of 2 elements (cluster_key, allowed_clusters) filtering cells in adata based on
            cluster_key in adata.obs and only reserves cells in the allowed clusters.
        selected_cell_subset: a list of cell indices to cluster.
        directed: whether the graph is directed.
        copy: return a copy instead of writing to adata.
        **kwargs: additional arguments to pass to the clustering function.

    Returns:
        adata: An updated AnnData object with the leiden clustering results added. The adata is updated up with the
        `result_key` key to use for saving clustering results which will be included in both adata.obs and adata.uns.
        adata.obs[result_key] saves the clustering identify of each cell where the adata.uns[result_key] saves the
        relevant parameters for the leiden clustering .
    """
>>>>>>> ee6c51b0
    kwargs.update(
        {
            "resolution_parameter": resolution,
            "weights": weights,
            "initial_membership": initial_membership,
            "seed": seed,
        }
    )

    return cluster_community(
        adata,
        method="louvain",
        use_weight=use_weight,
        adj_matrix=adj_matrix,
        adj_matrix_key=adj_matrix_key,
        result_key=result_key,
        layer=layer,
        obsm_key=obsm_key,
        cluster_and_subsets=selected_cluster_subset,
        cell_subsets=selected_cell_subset,
        directed=directed,
        copy=copy,
        **kwargs
    )


def infomap(
    adata: AnnData,
    use_weight: bool = True,
    adj_matrix: Union[np.ndarray, csr_matrix, None] = None,
    adj_matrix_key: Optional[str] = None,
    result_key: Optional[str] = None,
    layer: Optional[str] = None,
    obsm_key: Optional[str] = None,
    selected_cluster_subset: Optional[Tuple[str, str]] = None,
    selected_cell_subset: Union[List[int], List[str], None] = None,
    directed: bool = False,
    copy: bool = False,
    **kwargs
) -> AnnData:
    """Apply infomap community detection algorithm to cluster adata.

<<<<<<< HEAD
    For other community detection general parameters, please refer to `dynamo`'s `tl.cluster_community` function.
    "Infomap is based on ideas of information theory. The algorithm uses the probability flow of random walks on a
    network as a proxy for information flows in the real system and it decomposes the network into modules by
    compressing a description of the probability flow." - cdlib

    Args:
        adata: an AnnData object.
        use_weight: whether to use graph weight or not. False means to use connectivities only (0/1 integer values).
            Defaults to True.
        adj_matrix: adj_matrix used for clustering. Defaults to None.
        adj_matrix_key: the key for adj_matrix stored in adata.obsp. Defaults to None.
        result_key: the key where the results will be stored in obs. Defaults to None.
        layer: the adata layer on which cluster algorithms will work. Defaults to None.
        obsm_key: the key in obsm corresponding to the data that would be used for finding neighbors. Defaults to None.
        selected_cluster_subset: a tuple of (cluster_key, allowed_clusters).Filtering cells in adata based on
            cluster_key in adata.obs and only reserve cells in the allowed clusters. Defaults to None.
        selected_cell_subset: a subset of cells in adata that would be clustered. Could be a list of indices or a list
            of cell names. Defaults to None.
        directed: whether the edges in the graph should be directed. Defaults to False.
        copy: whether to return a new updated AnnData object or updated the original one inplace. Defaults to False.

    Returns:
        An updated AnnData object if `copy` is set to be true.
=======
    For other community detection general parameters, please refer to ``dynamo's`` :py:meth:`~dynamo.tl.cluster_community` function.
    "Infomap is based on ideas of information theory. The algorithm uses the probability flow of random walks on a network as a proxy for information flows in the real system and it decomposes the network into modules by compressing a description of the probability flow." - cdlib
>>>>>>> ee6c51b0
    """

    kwargs.update({})

    return cluster_community(
        adata,
        method="infomap",
        use_weight=use_weight,
        result_key=result_key,
        adj_matrix=adj_matrix,
        adj_matrix_key=adj_matrix_key,
        layer=layer,
        obsm_key=obsm_key,
        cluster_and_subsets=selected_cluster_subset,
        cell_subsets=selected_cell_subset,
        directed=directed,
        copy=copy,
        **kwargs
    )


def cluster_community(
    adata: AnnData,
<<<<<<< HEAD
    method: Literal["leiden", "louvain", "infomap"] = "leiden",
    result_key: Union[str, None] = None,
    adj_matrix: Union[np.ndarray, csr_matrix, None] = None,
    adj_matrix_key: Union[str, None] = None,
    use_weight: bool = True,
    no_community_label: int = -1,
    layer: Union[str, None] = None,
    obsm_key: Union[str, None] = None,
    cell_subsets: Union[List[int], List[str], None] = None,
    cluster_and_subsets: Tuple[str, str] = None,
    directed: bool = True,
    copy: bool = False,
    **kwargs
) -> Union[AnnData, None]:
    """A base function for detecting communities and inserting results into adata with algorithms specified.

    Adjacent matrix retrieval priority: adj_matrix > adj_matrix_key > others

    Args:
        adata: an AnnData object.
        method: the algorithm to cluster the AnnData object. Can be one of "leiden", "louvain", or "infomap". Defaults
            to "leiden".
        result_key: the key where the results will be stored in obs. Defaults to None.
        adj_matrix: adj_matrix used for clustering. Defaults to None.
        adj_matrix_key: the key for adj_matrix stored in adata.obsp. Defaults to None.
        use_weight: whether to use graph weight or not. False means to use connectivities only (0/1 integer values).
            Defaults to True.
        no_community_label: the label value used for nodes not contained in any community. Defaults to -1.
        layer: the adata layer on which cluster algorithms will work. Defaults to None.
        obsm_key: the key in obsm corresponding to the data that would be used for finding neighbors. Defaults to None.
        cell_subsets: a subset of cells in adata that would be clustered. Could be a list of indices or a list
            of cell names. Defaults to None.
        cluster_and_subsets: a tuple of (cluster_key, allowed_clusters).Filtering cells in adata based on
            cluster_key in adata.obs and only reserve cells in the allowed clusters. Defaults to None.
        directed: whether the edges in the graph should be directed. Defaults to False.
        copy: whether to return a new updated AnnData object or updated the original one inplace. Defaults to False.

    Raises:
        ValueError: `adj_matrix_key` and `layer` conflicted.
        ValueError: `adj_matrix_key` not found in .obsp.

    Returns:
        An updated AnnData object if `copy` is set to be true.
=======
    method: str = "leiden",
    result_key: Optional[str] = None,
    adj_matrix: Optional[Union[list, np.array, csr_matrix]] = None,
    adj_matrix_key: Optional[str] = None,
    use_weight: bool = False,
    no_community_label: int = -1,
    layer: Optional[str] = None,
    obsm_key: Optional[str] = None,
    cell_subsets: Optional[List[int]] = None,
    cluster_and_subsets: Optional[Tuple[str, List[int]]] = None,
    directed: bool = True,
    copy: bool = False,
    **kwargs
) -> Optional[AnnData]:
    """A base function for detecting communities and inserting results into adata with algorithms specified parameters
    passed in. Adjacent matrix retrieval priority: adj_matrix > adj_matrix_key > others

    Args:
        adata: adata object.
        method: community detection method, by default "leiden".
        result_key: the key where the results are stored in obs, by default None.
        adj_matrix: adj_matrix used for clustering, by default None.
        adj_matrix_key: adj_matrix_key in adata.obsp used for clustering.
        use_weight: whether using graph weight or not, by default False meaning using connectivities only (0/1 integer
            values).
        no_community_label: the label value used for nodes not contained in any community, by default -1.
        layer: the adata layer which cluster algorithms will work on, by default None.
        cell_subsets: cluster only a subset of cells in adata, by default None.
        cluster_and_subsets: a tuple of 2 elements (cluster_key, allowed_clusters). Filtering cells in adata based on
            cluster_key in adata.obs and only reserving cells in the allowed clusters, by default None.
        directed: if the edges in the graph should be directed, by default False.

    Returns:
        Optional[AnnData]: adata object with clustering results inserted, or None if copy is True.
>>>>>>> ee6c51b0
    """

    adata = copy_adata(adata) if copy else adata
    if (layer is not None) and (adj_matrix_key is not None):
        raise ValueError("Please supply one of adj_matrix_key and layer")
    if use_weight:
        conn_type = DKM.OBSP_ADJ_MAT_DIST
    else:
        conn_type = DKM.OBSP_ADJ_MAT_CONNECTIVITY

    # build adj_matrix_key
    if adj_matrix_key is None:
        if layer is None:
            if obsm_key is None:
                adj_matrix_key = conn_type
            else:
                adj_matrix_key = obsm_key + "_" + conn_type
        else:
            adj_matrix_key = layer + "_" + conn_type

    # try generating required adj_matrix according to
    # user inputs through "neighbors" interface
    if adj_matrix is None:
        main_info("accessing adj_matrix_key=%s built from args for clustering..." % (adj_matrix_key))
        if not (adj_matrix_key in adata.obsp):
            if layer is None:
                if obsm_key is None:
                    neighbors(adata)
                else:
                    X_data = adata.obsm[obsm_key]
                    neighbors(adata, X_data=X_data, result_prefix=obsm_key)
            else:
                main_info("using PCA genes for clustering based on adata.var.use_for_pca ...")
                X_data = adata[:, adata.var.use_for_pca].layers[layer]
                neighbors(adata, X_data=X_data, result_prefix=layer)

        if not (adj_matrix_key in adata.obsp):
            raise ValueError("%s does not exist in adata.obsp" % adj_matrix_key)

        graph_sparse_matrix = adata.obsp[adj_matrix_key]
    else:
        main_info("using adj_matrix from arg for clustering...")
        graph_sparse_matrix = adj_matrix

    # build result_key for storing results
    if result_key is None:
        if all((cell_subsets is None, cluster_and_subsets is None)):
            result_key = "%s" % (method) if layer is None else layer + "_" + method
        else:
            result_key = "subset_" + method if layer is None else layer + "_subset_" + method

    valid_indices = None
    if cell_subsets is not None:
        if type(cell_subsets[0]) == str:
            valid_indices = [adata.obs_names.get_loc(cur_cell) for cur_cell in cell_subsets]
        else:
            valid_indices = cell_subsets

        graph_sparse_matrix = graph_sparse_matrix[valid_indices, :][:, valid_indices]

    if cluster_and_subsets is not None:
        cluster_col, allowed_clusters = (
            cluster_and_subsets[0],
            cluster_and_subsets[1],
        )
        valid_indices_bools = np.isin(adata.obs[cluster_col], allowed_clusters)
        valid_indices = np.argwhere(valid_indices_bools).flatten()
        graph_sparse_matrix = graph_sparse_matrix[valid_indices, :][:, valid_indices]

    community_result = cluster_community_from_graph(
        method=method, graph_sparse_matrix=graph_sparse_matrix, directed=directed, **kwargs
    )

    labels = np.zeros(len(adata), dtype=int) + no_community_label

    # No subset required case, use all indices
    if valid_indices is None:
        valid_indices = np.arange(0, len(adata))

    if hasattr(community_result, "membership"):
        labels[valid_indices] = community_result.membership
    else:
        for i, community in enumerate(community_result.communities):
            labels[valid_indices[community]] = i

    # clusters need to be categorical strings
    adata.obs[result_key] = pd.Categorical(labels.astype(str))

    adata.uns[result_key] = {
        "method": method,
        "adj_matrix_key": adj_matrix_key,
        "use_weight": use_weight,
        "layer": layer,
        "layer_conn_type": conn_type,
        "cell_subsets": cell_subsets,
        "cluster_and_subsets": cluster_and_subsets,
        "directed": directed,
    }
    if copy:
        return adata


def cluster_community_from_graph(
<<<<<<< HEAD
    graph=None,
    graph_sparse_matrix: Union[np.ndarray, csr_matrix, None] = None,
    method: Literal["leiden", "louvain", "infomap"] = "louvain",
    directed: bool = False,
    **kwargs
):
    # -> NodeClustering:
    """Detect communities based on graph inputs and selected methods with arguments passed in kwargs.

    Args:
        graph (nx.Graph): the input graph that would be directly used for clustering. Defaults to None.
        graph_sparse_matrix: a sparse matrix that would be converted to a graph if `graph` is not supplied. Defaults to
            None.
        method: the algorithm to cluster the AnnData object. Can be one of "leiden", "louvain", or "infomap". Defaults
            to "louvain".
        directed: whether the edges in the graph should be directed. Defaults to False. Defaults to False.

    Raises:
        ImportError: cdlib or networkx not installed.
        ValueError: neither graph nor graph_sparse_matrix is valid.
        KeyError: resolution is not found in kwargs for louvain algorithm.
        KeyError: randomize is not found in kwargs for louvain algorithm.
        NotImplementedError: `method` is invalid.

    Returns:
        cdlib.NodeClustering: clusters of the nodes in the graph.
    """

=======
    graph: Any = None,
    graph_sparse_matrix: Optional[csr_matrix] = None,
    method: str = "leiden",
    directed: bool = False,
    **kwargs
) -> Any:
    """A function takes a graph as input and clusters its nodes into communities using one of three algorithms:
    Leiden, Louvain, or Infomap.

    Args:
        graph: a graph object, by default None.
        graph_sparse_matrix: a sparse matrix that stores the weights of the edges in the graph.
        method: one of three clustering algorithms (Leiden, Louvain, or Infomap).
        directed: whether the edges in the graph should be directed, by default False.

    Returns:
        NodeClustering: a NodeClustering object that contains the communities detected by the chosen algorithm.
    """
>>>>>>> ee6c51b0
    logger = LoggerManager.get_main_logger()
    logger.info("Detecting communities on graph...")

    try:
        import igraph
        import leidenalg
    except ImportError:
        raise ImportError(
            "Please install networkx, igraph, leidenalg via "
            "`pip install networkx igraph leidenalg` for clustering on graph."
        )

    initial_membership = kwargs.pop("initial_membership", None)
    weights = kwargs.pop("weights", None)
    seed = kwargs.pop("seed", None)

    if graph is not None:
        # highest priority
        main_info("using graph from arg for clustering...")
    elif issparse(graph_sparse_matrix):
        logger.info("Converting graph_sparse_matrix to igraph object", indent_level=2)
        if directed:
            graph = igraph.Graph.Weighted_Adjacency(graph_sparse_matrix, mode="directed")
        else:
            graph = igraph.Graph.Weighted_Adjacency(graph_sparse_matrix, mode="undirected")
    else:
        raise ValueError("Expected graph inputs are invalid")

    if method == "leiden":
        # ModularityVertexPartition does not accept a resolution_parameter, instead RBConfigurationVertexPartition.
        if kwargs["resolution_parameter"] != 1:
            partition_type = leidenalg.RBConfigurationVertexPartition
        else:
            partition_type = leidenalg.ModularityVertexPartition
            kwargs.pop("resolution_parameter")

        coms = leidenalg.find_partition(
            graph, partition_type, initial_membership=initial_membership, weights=weights, seed=seed, **kwargs
        )

    elif method == "louvain":
        try:
            import louvain
        except ImportError:
            raise ImportError("Please install louvain via `pip install louvain==0.8.0` for clustering on graph.")

        logger.warning("louvain is not maintained, we recommend using leiden instead.")
        coms = louvain.find_partition(
            graph,
            louvain.RBConfigurationVertexPartition,
            initial_membership=initial_membership,
            weights=weights,
            seed=seed,
            **kwargs
        )
    elif method == "infomap":
        try:
            import cdlib as algorithms
        except ImportError:
            raise ImportError("Please install cdlib via `pip install cdlib` for clustering on graph.")
        coms = algorithms.infomap(graph)
    else:
        raise NotImplementedError("clustering algorithm not implemented yet")

    logger.finish_progress(progress_name="Community clustering with %s" % (method))

    return coms


def scc(
    adata: AnnData,
    min_cells: int = 100,
    spatial_key: str = "spatial",
    e_neigh: int = 30,
    s_neigh: int = 6,
    resolution: Optional[float] = None,
    copy: bool = False,
) -> Optional[AnnData]:
    """Spatially constrained clustering (scc) to identify continuous tissue domains.

    Args:
        adata: an normalized AnnData object.
        min_cells: minimal number of cells the gene expressed. Defaults to 100.
        spatial_key: the key in `.obsm` corresponding to the spatial coordinate of each bucket. Defaults to "spatial".
        e_neigh: the number of nearest neighbor in gene expression space. Defaults to 30.
        s_neigh: the number of nearest neighbor in physical space. Defaults to 6.
        resolution: the resolution parameter of the leiden clustering algorithm. Defaults to None.
        copy: whether to return a new deep copy of `adata` instead of updating `adata` object passed in arguments.
            Defaults to False.

    Returns:
        An updated AnnData object with cluster info stored in `.obs[scc_e_{a}_s{b}]` if `copy` is set to be true.
    """

    filter_genes(adata, min_cell_s=min_cells)
    adata.uns["pp"] = {}
    normalize_cell_expr_by_size_factors(adata, layers="X")
    log1p(adata)
    pca_monocle(adata, n_pca_components=30, pca_key="X_pca")

    neighbors(adata, n_neighbors=e_neigh)
    if "X_" + spatial_key not in adata.obsm.keys():
        adata.obsm["X_" + spatial_key] = adata.obsm[spatial_key].copy()

    neighbors(adata, n_neighbors=s_neigh, basis=spatial_key, result_prefix="spatial")
    conn = adata.obsp["connectivities"].copy()
    conn.data[conn.data > 0] = 1
    adj = conn + adata.obsp["spatial_connectivities"]
    adj.data[adj.data > 0] = 1
    leiden(adata, adj_matrix=adj, resolution=resolution, result_key="scc_e" + str(e_neigh) + "_s" + str(s_neigh))

    if copy:
        return adata
    return None


def purity(
    adata: AnnData,
    neighbor: int = 30,
    resolution: Optional[float] = None,
    spatial_key: str = "spatial",
    neighbors_key: str = "spatial_connectivities",
    cluster_key: str = "leiden",
) -> float:
    """Calculate the purity of the scc's clustering results.

    Args:
        adata: an AnnData object.
        neighbor: the number of nearest neighbor in physical space. Defaults to 30.
        resolution: the resolution parameter of the leiden clustering algorithm. Defaults to None.
        spatial_key: the key in `.obsm` corresponding to the spatial coordinate of each bucket. Defaults to "spatial".
        neighbors_key: the key in `.obsp` that corresponds to the spatial nearest neighbor graph. Defaults to
            "spatial_connectivities".
        cluster_key: the key in `.obsm` that corresponds to the clustering identity. Defaults to "leiden".

    Returns:
        The average purity score across cells.
    """

    if neighbors_key not in adata.obsp.keys():
        neighbors(adata, n_neighbors=neighbor, basis=spatial_key, result_prefix=neighbors_key.split("_")[0])

    neighbor_graph = adata.obsp[neighbors_key]

    if cluster_key not in adata.obs.columns:
        leiden(adata, adj_matrix=neighbor_graph, resolution=resolution, result_key=cluster_key)

    cluster = adata.obs[cluster_key]

    purity_score = np.zeros(adata.n_obs)
    for i in np.arange(adata.n_obs):
        cur_cluster = cluster[i]
        other_cluster = neighbor_graph[0].nonzero()[1]
        other_cluster = cluster[other_cluster]
        other_cluster = other_cluster[: min([neighbor, len(other_cluster)])]

        purity_score[i] = sum(other_cluster == cur_cluster) / len(other_cluster)

    purity_score = purity_score.mean()

    return purity_score<|MERGE_RESOLUTION|>--- conflicted
+++ resolved
@@ -1,13 +1,10 @@
-<<<<<<< HEAD
 from typing import List, Optional, Tuple, Union
 
 try:
     from typing import Literal
 except ImportError:
     from typing_extensions import Literal
-=======
-from typing import Any, Iterable, List, Optional, Tuple, Union
->>>>>>> ee6c51b0
+
 
 import anndata
 import numpy as np
@@ -174,51 +171,6 @@
 
 def leiden(
     adata: AnnData,
-<<<<<<< HEAD
-    use_weight: bool = True,
-    weight: List[float] = None,
-    initial_membership: Optional[List[int]] = None,
-    adj_matrix: Union[np.ndarray, csr_matrix, None] = None,
-    adj_matrix_key: Optional[str] = None,
-    result_key: Optional[str] = None,
-    layer: Optional[str] = None,
-    obsm_key: Optional[str] = None,
-    selected_cluster_subset: Optional[Tuple[str, str]] = None,
-    selected_cell_subset: Union[List[int], List[str], None] = None,
-    directed: bool = False,
-    copy: bool = False,
-    **kwargs
-) -> Optional[AnnData]:
-    """Apply leiden clustering to adata.
-
-    For other community detection general parameters, please refer to `~dynamo.tl.cluster_community` function.
-    "The Leiden algorithm is an improvement of the Louvain algorithm. The Leiden algorithm consists of three phases:
-    (1) local moving of nodes, (2) refinement of the partition (3) aggregation of the network based on the refined
-    partition, using the non-refined partition to create an initial partition for the aggregate network." - cdlib
-
-    Args:
-        adata: an AnnData object.
-        use_weight: whether to use graph weight or not. False means to use connectivities only (0/1 integer values).
-            Defaults to True.
-        weight: weight used to perform leiden algorithm. Defaults to None.
-        initial_membership: initial membership for the partition. If None, a singleton partition will be used. Defaults
-            to None.
-        adj_matrix: adj_matrix used for clustering. Defaults to None.
-        adj_matrix_key: the key for adj_matrix stored in adata.obsp. Defaults to None.
-        result_key: the key where the results will be stored in obs. Defaults to None.
-        layer: the adata layer on which cluster algorithms will work. Defaults to None.
-        obsm_key: the key in obsm corresponding to the data that would be used for finding neighbors. Defaults to None.
-        selected_cluster_subset: a tuple of (cluster_key, allowed_clusters).Filtering cells in adata based on
-            cluster_key in adata.obs and only reserve cells in the allowed clusters. Defaults to None.
-        selected_cell_subset: a subset of cells in adata that would be clustered. Could be a list of indices or a list
-            of cell names. Defaults to None.
-        directed: whether the edges in the graph should be directed. Defaults to False.
-        copy: whether to return a new updated AnnData object or updated the original one inplace. Defaults to False.
-        kwargs: all other kwargs that would be passed to cluster_community
-
-    Returns:
-        An updated AnnData object if `copy` is set to be true.
-=======
     resolution: float = 1.0,
     use_weight: bool = False,
     weights: Optional[Union[str, Iterable]] = None,
@@ -277,7 +229,6 @@
         `result_key` key to use for saving clustering results which will be included in both adata.obs and adata.uns.
         adata.obs[result_key] saves the clustering identify of each cell where the adata.uns[result_key] saves the
         relevant parameters for the leiden clustering .
->>>>>>> ee6c51b0
     """
 
     kwargs.update(
@@ -309,59 +260,6 @@
 def louvain(
     adata: AnnData,
     resolution: float = 1.0,
-<<<<<<< HEAD
-    use_weight: bool = True,
-    adj_matrix: Union[np.ndarray, csr_matrix, None] = None,
-    adj_matrix_key: Optional[str] = None,
-    randomize: Union[int, np.random.RandomState, None] = None,
-    result_key: Optional[str] = None,
-    layer: Optional[str] = None,
-    obsm_key: Optional[str] = None,
-    selected_cluster_subset: Optional[Tuple[str, str]] = None,
-    selected_cell_subset: Union[List[int], List[str], None] = None,
-    directed: bool = False,
-    copy: bool = False,
-    **kwargs
-) -> AnnData:
-    """Louvain implementation from cdlib.
-
-    For other community detection general parameters, please refer to `dynamo`'s `tl.cluster_community` function.
-    "Louvain maximizes a modularity score for each community. The algorithm optimises the modularity in two elementary
-    phases: (1) local moving of nodes; (2) aggregation of the network. In the local moving phase, individual nodes are
-    moved to the community that yields the largest increase in the quality function. In the aggregation phase, an
-    aggregate network is created based on the partition obtained in the local moving phase. Each community in this
-    partition becomes a node in the aggregate network. The two phases are repeated until the quality function cannot be
-    increased further." - cdlib
-
-    Args:
-        adata: an AnnData object.
-        resolution: the size of the communities. Defaults to 1.0.
-        use_weight: whether to use graph weight or not. False means to use connectivities only (0/1 integer values).
-            Defaults to True.
-        adj_matrix: adj_matrix used for clustering. Defaults to None.
-        adj_matrix_key: the key for adj_matrix stored in adata.obsp. Defaults to None.
-        randomize: _description_. Defaults to None.
-        result_key: the key where the results will be stored in obs. Defaults to None.
-        layer: the adata layer on which cluster algorithms will work. Defaults to None.
-        obsm_key: the key in obsm corresponding to the data that would be used for finding neighbors. Defaults to None.
-        selected_cluster_subset: a tuple of (cluster_key, allowed_clusters).Filtering cells in adata based on
-            cluster_key in adata.obs and only reserve cells in the allowed clusters. Defaults to None.
-        selected_cell_subset: a subset of cells in adata that would be clustered. Could be a list of indices or a list
-            of cell names. Defaults to None.
-        directed: whether the edges in the graph should be directed. Defaults to False.
-        copy: whether to return a new updated AnnData object or updated the original one inplace. Defaults to False.
-        kwargs: all other kwargs that would be passed to cluster_community
-
-    Raises:
-        ValueError: directed is set to be true but louvain does not support directed graph now.
-
-    Returns:
-        An updated AnnData object if `copy` is set to be true.
-    """
-
-    if directed:
-        raise ValueError("CDlib does not support directed graph for Louvain community detection for now.")
-=======
     use_weight: bool = False,
     weights: Optional[Union[str, Iterable]] = None,
     initial_membership: Optional[List[int]] = None,
@@ -421,7 +319,7 @@
         adata.obs[result_key] saves the clustering identify of each cell where the adata.uns[result_key] saves the
         relevant parameters for the leiden clustering .
     """
->>>>>>> ee6c51b0
+
     kwargs.update(
         {
             "resolution_parameter": resolution,
@@ -464,7 +362,6 @@
 ) -> AnnData:
     """Apply infomap community detection algorithm to cluster adata.
 
-<<<<<<< HEAD
     For other community detection general parameters, please refer to `dynamo`'s `tl.cluster_community` function.
     "Infomap is based on ideas of information theory. The algorithm uses the probability flow of random walks on a
     network as a proxy for information flows in the real system and it decomposes the network into modules by
@@ -488,10 +385,6 @@
 
     Returns:
         An updated AnnData object if `copy` is set to be true.
-=======
-    For other community detection general parameters, please refer to ``dynamo's`` :py:meth:`~dynamo.tl.cluster_community` function.
-    "Infomap is based on ideas of information theory. The algorithm uses the probability flow of random walks on a network as a proxy for information flows in the real system and it decomposes the network into modules by compressing a description of the probability flow." - cdlib
->>>>>>> ee6c51b0
     """
 
     kwargs.update({})
@@ -515,24 +408,22 @@
 
 def cluster_community(
     adata: AnnData,
-<<<<<<< HEAD
     method: Literal["leiden", "louvain", "infomap"] = "leiden",
-    result_key: Union[str, None] = None,
-    adj_matrix: Union[np.ndarray, csr_matrix, None] = None,
-    adj_matrix_key: Union[str, None] = None,
+    result_key: Optional[str] = None,
+    adj_matrix: Optional[Union[list, np.array, csr_matrix]] = None,
+    adj_matrix_key: Optional[str] = None,
     use_weight: bool = True,
     no_community_label: int = -1,
-    layer: Union[str, None] = None,
-    obsm_key: Union[str, None] = None,
-    cell_subsets: Union[List[int], List[str], None] = None,
-    cluster_and_subsets: Tuple[str, str] = None,
+    layer: Optional[str] = None,
+    obsm_key: Optional[str] = None,
+    cell_subsets: Optional[List[int]] = None,
+    cluster_and_subsets: Optional[Tuple[str, List[int]]] = None,
     directed: bool = True,
     copy: bool = False,
     **kwargs
-) -> Union[AnnData, None]:
-    """A base function for detecting communities and inserting results into adata with algorithms specified.
-
-    Adjacent matrix retrieval priority: adj_matrix > adj_matrix_key > others
+) -> Optional[AnnData]:
+    """A base function for detecting communities and inserting results into adata with algorithms specified parameters
+    passed in. Adjacent matrix retrieval priority: adj_matrix > adj_matrix_key > others
 
     Args:
         adata: an AnnData object.
@@ -559,42 +450,6 @@
 
     Returns:
         An updated AnnData object if `copy` is set to be true.
-=======
-    method: str = "leiden",
-    result_key: Optional[str] = None,
-    adj_matrix: Optional[Union[list, np.array, csr_matrix]] = None,
-    adj_matrix_key: Optional[str] = None,
-    use_weight: bool = False,
-    no_community_label: int = -1,
-    layer: Optional[str] = None,
-    obsm_key: Optional[str] = None,
-    cell_subsets: Optional[List[int]] = None,
-    cluster_and_subsets: Optional[Tuple[str, List[int]]] = None,
-    directed: bool = True,
-    copy: bool = False,
-    **kwargs
-) -> Optional[AnnData]:
-    """A base function for detecting communities and inserting results into adata with algorithms specified parameters
-    passed in. Adjacent matrix retrieval priority: adj_matrix > adj_matrix_key > others
-
-    Args:
-        adata: adata object.
-        method: community detection method, by default "leiden".
-        result_key: the key where the results are stored in obs, by default None.
-        adj_matrix: adj_matrix used for clustering, by default None.
-        adj_matrix_key: adj_matrix_key in adata.obsp used for clustering.
-        use_weight: whether using graph weight or not, by default False meaning using connectivities only (0/1 integer
-            values).
-        no_community_label: the label value used for nodes not contained in any community, by default -1.
-        layer: the adata layer which cluster algorithms will work on, by default None.
-        cell_subsets: cluster only a subset of cells in adata, by default None.
-        cluster_and_subsets: a tuple of 2 elements (cluster_key, allowed_clusters). Filtering cells in adata based on
-            cluster_key in adata.obs and only reserving cells in the allowed clusters, by default None.
-        directed: if the edges in the graph should be directed, by default False.
-
-    Returns:
-        Optional[AnnData]: adata object with clustering results inserted, or None if copy is True.
->>>>>>> ee6c51b0
     """
 
     adata = copy_adata(adata) if copy else adata
@@ -698,22 +553,17 @@
 
 
 def cluster_community_from_graph(
-<<<<<<< HEAD
     graph=None,
     graph_sparse_matrix: Union[np.ndarray, csr_matrix, None] = None,
     method: Literal["leiden", "louvain", "infomap"] = "louvain",
     directed: bool = False,
     **kwargs
-):
-    # -> NodeClustering:
-    """Detect communities based on graph inputs and selected methods with arguments passed in kwargs.
+) -> NodeClustering: a NodeClustering object that contains the communities detected by the chosen algorithm.
 
     Args:
         graph (nx.Graph): the input graph that would be directly used for clustering. Defaults to None.
-        graph_sparse_matrix: a sparse matrix that would be converted to a graph if `graph` is not supplied. Defaults to
-            None.
-        method: the algorithm to cluster the AnnData object. Can be one of "leiden", "louvain", or "infomap". Defaults
-            to "louvain".
+        graph_sparse_matrix: a sparse matrix that would be converted to a graph if `graph` is not supplied.
+        method: the algorithm to cluster the AnnData object. Can be one of "leiden", "louvain", or "infomap".
         directed: whether the edges in the graph should be directed. Defaults to False. Defaults to False.
 
     Raises:
@@ -724,29 +574,9 @@
         NotImplementedError: `method` is invalid.
 
     Returns:
-        cdlib.NodeClustering: clusters of the nodes in the graph.
-    """
-
-=======
-    graph: Any = None,
-    graph_sparse_matrix: Optional[csr_matrix] = None,
-    method: str = "leiden",
-    directed: bool = False,
-    **kwargs
-) -> Any:
-    """A function takes a graph as input and clusters its nodes into communities using one of three algorithms:
-    Leiden, Louvain, or Infomap.
-
-    Args:
-        graph: a graph object, by default None.
-        graph_sparse_matrix: a sparse matrix that stores the weights of the edges in the graph.
-        method: one of three clustering algorithms (Leiden, Louvain, or Infomap).
-        directed: whether the edges in the graph should be directed, by default False.
-
-    Returns:
         NodeClustering: a NodeClustering object that contains the communities detected by the chosen algorithm.
     """
->>>>>>> ee6c51b0
+
     logger = LoggerManager.get_main_logger()
     logger.info("Detecting communities on graph...")
 
