--- conflicted
+++ resolved
@@ -35,7 +35,6 @@
     E_func: Union[Literal["sqrt", "exp"], Callable, None] = None,
     use_sparse: bool = False,
     return_nbrs: bool = False,
-<<<<<<< HEAD
 ) -> Union[
     Tuple[Union[np.ndarray, sp.lil_matrix], Union[List[int], np.ndarray], np.ndarray],
     Tuple[Union[np.ndarray, sp.lil_matrix], Union[List[int], np.ndarray], np.ndarray, NearestNeighbors],
@@ -52,27 +51,6 @@
         normalize_v: whether to normalize the velocity vectors. Defaults to False.
         scale_by_dist: whether to scale the result by distance. Defaults to False.
         E_func: A variance stabilizing function for reducing the variance of the flows.
-=======
-) -> tuple:
-    """
-        The function generates a graph based on the velocity data. The flow from i- to j-th
-        node is returned as the edge matrix E[i, j], and E[i, j] = -E[j, i].
-
-    Arguments
-    ---------
-        V: :class:`~numpy.ndarray`
-            The velocities for all cells.
-        X: :class:`~numpy.ndarray`
-            The coordinates for all cells.
-        nbrs_idx: list (optional, default None)
-            A list of neighbor indices for each cell. If None a KNN will be performed instead.
-        k: int (optional, default 30)
-            The number of neighbors for the KNN search.
-        normalize_v: bool (optional, default False)
-            Whether to normalize the velocity vectors.
-        E_func: str, function, or None (optional, default None)
-            A variance stabilizing function for reducing the variance of the flows.
->>>>>>> ee6c51b0
             If a string is passed, there are two options:
                 'sqrt': the numpy.sqrt square root function;
                 'exp': the numpy.exp exponential function.
