--- conflicted
+++ resolved
@@ -89,15 +89,13 @@
     sample
 )
 
-<<<<<<< HEAD
 
 from .utils import cell_norm, table_rank_dict
-=======
+
 # cell proliferation and death:
 from .growth import (
     score_cells,
     cell_growth_rate,
     n_descentants,
     growth_rate
-)
->>>>>>> 0b7ae6ad
+)