--- conflicted
+++ resolved
@@ -3,15 +3,12 @@
 from tqdm import tqdm
 from scipy.sparse import issparse, csr_matrix
 from sklearn.neighbors import NearestNeighbors
-<<<<<<< HEAD
-from .connectivity import check_and_recompute_neighbors, umap_conn_indices_dist_embedding, mnn_from_list
-=======
 from .connectivity import (
+    adj_to_knn,
+    check_and_recompute_neighbors,
     umap_conn_indices_dist_embedding,
     mnn_from_list,
-    adj_to_knn,
 )
->>>>>>> f8237c83
 from .utils import (
     get_finite_inds,
     inverse_norm,
