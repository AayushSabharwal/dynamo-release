--- conflicted
+++ resolved
@@ -574,11 +574,7 @@
             valid_ind = np.logical_and(np.isfinite(cm_genesums), cm_genesums != 0)
             valid_ind = np.array(valid_ind).flatten()
             CM = CM[:, valid_ind]
-<<<<<<< HEAD
-            adata, _, _ = pca_monocle(adata, CM, n_pca_components=n_pca_components, return_all=True)
-=======
-            adata, _, _ = pca(adata, CM, pca_key="X_pca", n_pca_components=n_pca_components, return_all=True)
->>>>>>> 6ebfe89b
+            adata, _, _ = pca_monocle(adata, CM, pca_key="X_pca", n_pca_components=n_pca_components, return_all=True)
 
             X_data = adata.obsm["X_pca"]
         else:
