--- conflicted
+++ resolved
@@ -754,9 +754,6 @@
         return t, prediction
 
 
-<<<<<<< HEAD
-class SvcVectorfield(base_vectorfield):
-=======
 class differentiable_vectorfield(base_vectorfield):
     def get_Jacobian(self, method=None):
         # subclasses must implement this function.
@@ -797,8 +794,7 @@
         return compute_sensitivity(f_jac, X, **kwargs)
 
 
-class svc_vectorfield(differentiable_vectorfield):
->>>>>>> 7cde5e6e
+class SvcVectorfield(differentiable_vectorfield):
     def __init__(self, X=None, V=None, Grid=None, *args, **kwargs):
         """Initialize the VectorField class.
 
