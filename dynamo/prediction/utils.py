from typing import Callable, List, Optional, Tuple, Union

# from anndata._core.views import ArrayView
import numpy as np
from anndata import AnnData
from scipy import interpolate
from scipy.integrate import solve_ivp
from tqdm import tqdm

from .trajectory import Trajectory
from ..dynamo_logger import main_warning
from ..tools.utils import log1p_, nearest_neighbors
from ..utils import isarray, normalize

# import scipy.sparse as sp
from ..vectorfield.topography import dup_osc_idx_iter

# ---------------------------------------------------------------------------------------------------
# initial state related


def init_r0_pulse(
    r: Union[float, np.ndarray], l: Union[float, np.ndarray], k: Union[float, np.ndarray]
) -> Union[float, np.ndarray]:
    """calculate initial total RNA via ODE formula of RNA kinetics for one-shot/kinetics experiment

    Args:
        r: total RNA at current time point.
        l: labeled RNA at current time point.
        k: $k = 1 - e^{-\gamma t}$

    Returns:
        r0: The intial total RNA at the beginning of the one-shot or kinetics experiment.
    """
    r0 = (r - l) / (1 - k)

    return r0


def init_l0_chase(
    l: Union[float, np.ndarray], gamma: Union[float, np.ndarray], t: Union[float, np.ndarray]
) -> Union[float, np.ndarray]:
    """calculate initial labeled RNA (l0) via ODE formula of RNA kinetics for degradation experiment

    Note that this approach only estimate the initial labeled RNA based on first-order decay model. To get the intial r0
    we can also assume cells with extreme total RNA as steady state cells and use that to estimate transcription rate.

    Args:
        l: labeled RNA(s)
        gamma: degradation rate(s)
        t:labeling time(s)

    Returns:
        l0: The initial labeled RNA at the beginning of a degradation experiment.
    """
    l0 = l / np.exp(-gamma * t)

    return l0


# ---------------------------------------------------------------------------------------------------
# integration related
def integrate_vf_ivp(
    init_states,
    t,
    integration_direction,
    f: Callable,
    args=None,
    interpolation_num=250,
    average=True,
    sampling="arc_length",
    verbose=False,
    disable=False,
):
    """integrating along vector field function using the initial value problem solver from scipy.integrate"""

    # TODO: rewrite this function with the Trajectory class
    if init_states.ndim == 1:
        init_states = init_states[None, :]
    n_cell, n_feature = init_states.shape
    max_step = np.abs(t[-1] - t[0]) / interpolation_num

    T, Y, SOL = [], [], []

    if interpolation_num is not None and integration_direction == "both":
        interpolation_num = interpolation_num * 2

    for i in tqdm(range(n_cell), desc="integration with ivp solver", disable=disable):
        y0 = init_states[i, :]
        ivp_f, ivp_f_event = (
            lambda t, x: f(x),
            lambda t, x: np.all(abs(f(x)) < 1e-5) - 1,
            # np.linalg.norm(np.abs(f(x))) - 1e-5 if velocity on all dimension is less than 1e-5
        )
        ivp_f_event.terminal = True

        if verbose:
            print("\nintegrating cell ", i, "; Initial state: ", init_states[i, :])
        if integration_direction == "forward":
            y_ivp = solve_ivp(
                ivp_f,
                [t[0], t[-1]],
                y0,
                events=ivp_f_event,
                args=args,
                max_step=max_step,
                dense_output=True,
            )
            y, t_trans, sol = y_ivp.y, y_ivp.t, y_ivp.sol
        elif integration_direction == "backward":
            y_ivp = solve_ivp(
                ivp_f,
                [-t[0], -t[-1]],
                y0,
                events=ivp_f_event,
                args=args,
                max_step=max_step,
                dense_output=True,
            )
            y, t_trans, sol = y_ivp.y, y_ivp.t, y_ivp.sol
        elif integration_direction == "both":
            y_ivp_f = solve_ivp(
                ivp_f,
                [t[0], t[-1]],
                y0,
                events=ivp_f_event,
                args=args,
                max_step=max_step,
                dense_output=True,
            )
            y_ivp_b = solve_ivp(
                ivp_f,
                [-t[0], -t[-1]],
                y0,
                events=ivp_f_event,
                args=args,
                max_step=max_step,
                dense_output=True,
            )
            y, t_trans = (
                np.hstack((y_ivp_b.y[::-1, :], y_ivp_f.y)),
                np.hstack((y_ivp_b.t[::-1], y_ivp_f.t)),
            )
            sol = [y_ivp_b.sol, y_ivp_f.sol]
        else:
            raise Exception("both, forward, backward are the only valid direction argument strings")

        T.append(t_trans)
        Y.append(y)
        SOL.append(sol)

        if verbose:
            print("\nintegration time: ", len(t_trans))

    trajs = [Trajectory(X=Y[i], t=T[i], sort=False) for i in range(n_cell)]

    if sampling == "arc_length":
        for i in tqdm(
            range(n_cell),
            desc="uniformly sampling points along a trajectory",
            disable=disable,
        ):
            trajs[i].archlength_sampling(
                SOL[i],
                interpolation_num=interpolation_num,
                integration_direction=integration_direction,
            )

        t, Y = [traj.t for traj in trajs], [traj.X for traj in trajs]
    elif sampling == "logspace":
        for i in tqdm(
            range(n_cell),
            desc="sampling points along a trajectory in logspace",
            disable=disable,
        ):
            trajs[i].logspace_sampling(
                SOL[i],
                interpolation_num=interpolation_num,
                integration_direction=integration_direction,
            )

        t, Y = [traj.t for traj in trajs], [traj.X for traj in trajs]
    elif sampling == "uniform_indices":
        t_uniq = np.unique(np.hstack(T))
        if len(t_uniq) > interpolation_num:
            valid_t_trans = np.hstack([0, np.sort(t_uniq)])[
                (np.linspace(0, len(t_uniq), interpolation_num)).astype(int)
            ]

            if len(valid_t_trans) != interpolation_num:
                n_missed = interpolation_num - len(valid_t_trans)
                tmp = np.zeros(n_missed)

                for i in range(n_missed):
                    tmp[i] = (valid_t_trans[i] + valid_t_trans[i + 1]) / 2

                valid_t_trans = np.sort(np.hstack([tmp, valid_t_trans]))
        else:
            neg_tau, pos_tau = t_uniq[t_uniq < 0], t_uniq[t_uniq >= 0]
            t_0, t_1 = (
                -np.linspace(min(t_uniq), 0, interpolation_num),
                np.linspace(0, max(t_uniq), interpolation_num),
            )

            valid_t_trans = np.hstack((t_0, t_1))

        _Y = None
        if integration_direction == "both":
            neg_t_len = sum(valid_t_trans < 0)
        for i in tqdm(
            range(n_cell),
            desc="calculate solutions on the sampled time points in logspace",
            disable=disable,
        ):
            cur_Y = (
                SOL[i](valid_t_trans)
                if integration_direction != "both"
                else np.hstack(
                    (
                        SOL[i][0](valid_t_trans[:neg_t_len]),
                        SOL[i][1](valid_t_trans[neg_t_len:]),
                    )
                )
            )
            _Y = cur_Y if _Y is None else np.hstack((_Y, cur_Y))

        t, Y = valid_t_trans, _Y

        # TODO: this part is buggy, need to fix
        if n_cell > 1 and average:
            t_len = int(len(t) / n_cell)
            avg = np.zeros((n_feature, t_len))

            for i in range(t_len):
                avg[:, i] = np.mean(Y[:, np.arange(n_cell) * t_len + i], 1)
            Y = avg

        t = [t] * n_cell
        subarray_width = Y.shape[1] // n_cell
        Y = [Y[:, i * subarray_width: (i + 1) * subarray_width] for i in range(n_cell)]

    return t, Y


def integrate_sde(
    init_states: Union[np.ndarray, list],
    t: Union[float, np.ndarray],
    f: Callable,
    sigma: Union[float, np.ndarray, Callable],
    num_t: int = 100,
    **interp_kwargs,
) -> np.ndarray:
    """Calculate the trajectories by integrating a system of stochastic differential equations (SDEs) using the sdeint
    package.

    Args:
        init_states: Initial states of the system.
        t: Time points to integrate the system over.
        f: The vector field function of the system.
        sigma: The diffusion matrix of the system.
        num_t: Number of time points to interpolate the trajectories over.
        interp_kwargs: Additional keyword arguments to pass to the interpolation function.

    Returns:
        The trajectories of the system.
    """
    try:
        from sdeint import itoint
    except:
        raise ImportError("Please install sdeint using `pip install sdeint`")

    init_states = np.atleast_2d(init_states)
    n, d = init_states.shape

    if isarray(t):
        if len(t) == 1:
            t = np.linspace(0, t[0], num_t)
        elif len(t) == 2:
            t = np.linspace(t[0], t[-1], num_t)
    else:
        t = np.linspace(0, t, num_t)

    if callable(sigma):
        D_func = sigma
    elif isarray(sigma):
        if sigma.ndim == 1:
            sigma = np.diag(sigma)
        D_func = lambda x, t: sigma
    else:
        sigma = sigma * np.eye(d)
        D_func = lambda x, t: sigma

    trajs = []
    for y0 in init_states:
        y = itoint(lambda x, t: f(x), D_func, y0, t)
        trajs.append(y)
    if n == 1:
        trajs = trajs[0]

    return np.array(trajs)


def estimate_sigma(
    X: np.ndarray,
    V: np.ndarray,
    diff_multiplier: int = 1.0,
    num_nbrs: int = 30,
    nbr_idx: Optional[np.ndarray] = None,
) -> np.ndarray:
    """Estimate the diffusion matrix of the system using the vector field and the data.

    Args:
        X: The array representing cell states.
        V: The array representing velocity.
        diff_multiplier: The multiplier for the diffusion matrix.
        num_nbrs: The number of nearest neighbors to use for the estimation.
        nbr_idx: The indices of the nearest neighbors.

    Returns:
        The estimated diffusion matrix.
    """
    if nbr_idx is None:
        nbr_idx = nearest_neighbors(X, X, k=num_nbrs)

    MSD = np.zeros(X.shape)
    for i, idx in enumerate(nbr_idx):
        MSD[i] = np.std(X[idx], 0)

    msd = np.mean(MSD, 0)
    vm = np.abs(V).mean(0)
    tau = msd / vm
    sigma = msd / np.sqrt(tau) * np.sqrt(diff_multiplier)

    return sigma


def integrate_streamline(
    X: np.ndarray,
    Y: np.ndarray,
    U: np.ndarray,
    V: np.ndarray,
    integration_direction: str,
    init_states: np.ndarray,
    interpolation_num: int = 100,
    average: bool = True,
) -> np.ndarray:
    """Use streamline's integrator to alleviate stacking of the solve_ivp. Need to update with the correct time.

    Args:
        X: The x-coordinates of the grid.
        Y: The y-coordinates of the grid.
        U: The x-components of the velocity.
        V: The y-components of the velocity.
        integration_direction: The direction of integration.
        init_states: The initial states of the system.
        interpolation_num: The number of time points to interpolate the trajectories over.
        average: Whether to average the trajectories.

    Returns:
        The time and trajectories of the system.
    """
    import matplotlib.pyplot as plt

    n_cell = init_states.shape[0]

    res = np.zeros((n_cell * interpolation_num, 2))
    j = -1  # this index will become 0 when the first trajectory found

    for i in tqdm(range(n_cell), "integration with streamline"):
        strm = plt.streamplot(
            X,
            Y,
            U,
            V,
            start_points=init_states[i, None],
            integration_direction=integration_direction,
            density=100,
        )
        strm_res = np.array(strm.lines.get_segments()).reshape((-1, 2))

        if len(strm_res) == 0:
            continue
        else:
            j += 1
        t = np.arange(strm_res.shape[0])
        t_linspace = np.linspace(t[0], t[-1], interpolation_num)
        f = interpolate.interp1d(t, strm_res.T)

        cur_rng = np.arange(j * interpolation_num, (j + 1) * interpolation_num)
        res[cur_rng, :] = f(t_linspace).T

    res = res[: cur_rng[-1], :]  # remove all empty trajectories
    n_cell = int(res.shape[0] / interpolation_num)

    if n_cell > 1 and average:
        t_len = len(t_linspace)
        avg = np.zeros((t_len, 2))

        for i in range(t_len):
            cur_rng = np.arange(n_cell) * t_len + i
            avg[i, :] = np.mean(res[cur_rng, :], 0)

        res = avg

    plt.close()

    return t_linspace, res


# ---------------------------------------------------------------------------------------------------
<<<<<<< HEAD
# arc curve related
def remove_redundant_points_trajectory(
    X: np.ndarray,
    tol: float = 1e-4,
    output_discard: bool = False,
) -> Tuple:
    """Remove consecutive data points that are too close to each other.

    Args:
        X: The array representing the trajectory.
        tol: The tolerance for removing redundant points.
        output_discard: Whether to output the discarded points.

    Returns:
        The trajectory with redundant points removed.
    """
    X = np.atleast_2d(X)
    discard = np.zeros(len(X), dtype=bool)
    if X.shape[0] > 1:
        for i in range(len(X) - 1):
            dist = np.linalg.norm(X[i + 1] - X[i])
            if dist < tol:
                discard[i + 1] = True
        X = X[~discard]

    arclength = 0

    x0 = X[0]
    for i in range(1, len(X)):
        tangent = X[i] - x0 if i == 1 else X[i] - X[i - 1]
        d = np.linalg.norm(tangent)

        arclength += d

    if output_discard:
        return (X, arclength, discard)
    else:
        return (X, arclength)


def arclength_sampling(X, step_length, n_steps: int, t=None):
    """uniformly sample data points on an arc curve that generated from vector field predictions."""
    Y = []
    x0 = X[0]
    T = [] if t is not None else None
    t0 = t[0] if t is not None else None
    i = 1
    terminate = False
    arclength = 0

    def _calculate_new_point():
        x = x0 if j == i else X[j - 1]
        cur_y = x + (step_length - L) * tangent / d

        if t is not None:
            cur_tau = t0 if j == i else t[j - 1]
            cur_tau += (step_length - L) / d * (t[j] - cur_tau)
            T.append(cur_tau)
        else:
            cur_tau = None

        Y.append(cur_y)

        return cur_y, cur_tau

    while i < len(X) - 1 and not terminate:
        L = 0
        for j in range(i, len(X)):
            tangent = X[j] - x0 if j == i else X[j] - X[j - 1]
            d = np.linalg.norm(tangent)
            if L + d >= step_length:
                y, tau = _calculate_new_point()
                t0 = tau if t is not None else None
                x0 = y
                i = j
                break
            else:
                L += d
        if j == len(X) - 1:
            i += 1
        arclength += step_length
        if L + d < step_length:
            terminate = True

    if len(Y) < n_steps:
        _, _ = _calculate_new_point()

    if T is not None:
        return np.array(Y), arclength, T
    else:
        return np.array(Y), arclength


def arclength_sampling_n(X, num, t=None):
    arclen = np.cumsum(np.linalg.norm(np.diff(X, axis=0), axis=1))
    arclen = np.hstack((0, arclen))

    z = np.linspace(arclen[0], arclen[-1], num)
    X_ = interpolate.interp1d(arclen, X, axis=0)(z)
    if t is not None:
        t_ = interpolate.interp1d(arclen, t)(z)
        return X_, arclen[-1], t_
    else:
        return X_, arclen[-1]


# ---------------------------------------------------------------------------------------------------
=======
>>>>>>> 08d8c979
# fate related
def fetch_exprs(
    adata: AnnData,
    basis: str,
    layer: str,
    genes: Union[str, list],
    time: str,
    mode: str,
    project_back_to_high_dim: bool,
    traj_ind: int,
) -> Tuple:
    """Fetch the expression data for the given genes and time points.

    Args:
        adata: The AnnData object.
        basis: Target basis to fetch.
        layer: Target layer to fetch.
        genes: Target genes to consider.
        time: The time information.
        mode: The mode of the trajectory.
        project_back_to_high_dim: Whether to project the data back to high dimension.
        traj_ind: The index of the trajectory.

    Returns:
        The expression data for the given genes and time points.
    """
    if type(genes) != list:
        genes = list(genes)

    prefix = "LAP_" if mode.lower() == "lap" else "fate_"
    if basis is not None:
        traj_key = prefix + basis
    else:
        traj_key = prefix if layer == "X" else prefix + layer

    time = adata.obs[time].values if mode == "pseudotime" else adata.uns[traj_key]["t"]
    if type(time) == list:
        time = time[traj_ind]

    if mode.lower() not in ["vector_field", "lap"]:
        valid_genes = list(sorted(set(genes).intersection(adata.var.index), key=genes.index))

        if layer == "X":
            exprs = adata[np.isfinite(time), :][:, valid_genes].X
        elif layer in adata.layers.keys():
            exprs = adata[np.isfinite(time), :][:, valid_genes].layers[layer]
            exprs = log1p_(adata, exprs)
        elif layer == "protein":  # update subset here
            exprs = adata[np.isfinite(time), :][:, valid_genes].obsm[layer]
        else:
            raise Exception(f"The {layer} you passed in is not existed in the adata object.")
    else:
        fate_genes = adata.uns[traj_key]["genes"]
        valid_genes = list(sorted(set(genes).intersection(fate_genes), key=genes.index))

        if basis is not None:
            if project_back_to_high_dim:
                exprs = adata.uns[traj_key]["exprs"]
                if type(exprs) == list:
                    exprs = exprs[traj_ind]
                exprs = exprs[np.isfinite(time), :][:, fate_genes.get_indexer(valid_genes)]
            else:
                exprs = adata.uns[traj_key]["prediction"]
                if type(exprs) == list:
                    exprs = exprs[traj_ind]
                exprs = exprs.T[np.isfinite(time), :]
                valid_genes = [basis + "_" + str(i) for i in np.arange(exprs.shape[1])]
        else:
            exprs = adata.uns[traj_key]["prediction"]
            if type(exprs) == list:
                exprs = exprs[traj_ind]
            exprs = exprs.T[np.isfinite(time), adata.var.index.get_indexer(valid_genes)]

    time = np.array(time)[np.isfinite(time)]

    return exprs, valid_genes, time


# ---------------------------------------------------------------------------------------------------
# perturbation related


def z_score(X: np.ndarray, axis: int = 1) -> Tuple[np.ndarray, np.ndarray, np.ndarray]:
    """Calculate the z-score of the given data.

    Args:
        X: The data to calculate the z-score for.
        axis: The axis to calculate the z-score over.

    Returns:
        The z-score of the data.
    """
    s = X.std(axis)
    m = X.mean(axis)
    Z = ((X.T - m) / s).T
    return Z, m, s


def z_score_inv(Z: Union[float, List, np.ndarray], m: np.ndarray, s: np.ndarray) -> np.ndarray:
    """The inverse operation of z-score calculation.

    Args:
        Z: The z-scored data.
        m: The mean of the original data.
        s: The standard deviation of the original data.

    Returns:
        The original data reconstructed from the z-scored data.
    """
    if isarray(Z):
        X = (Z.T * s + m).T
    else:
        X = Z * s + m
    return X


# ---------------------------------------------------------------------------------------------------
# state graph related


def get_path(Pr: np.ndarray, i: int, j: int) -> List:
    """Retrieve the shortest path from node i to node j in given graph.

    Args:
        Pr: The graph.
        i: The start node.
        j: The end node.

    Returns:
        The shortest path from node i to node j.
    """
    path = [j]
    k = j
    while Pr[i, k] != -9999:
        path.append(Pr[i, k])
        k = Pr[i, k]
    return path[::-1]


# ---------------------------------------------------------------------------------------------------
# least action path related


def interp_second_derivative(
    t: np.ndarray,
    f: np.ndarray,
    num: int = 5e2,
    interp_kind="cubic",
    **interp_kwargs,
) -> Tuple[np.ndarray, np.ndarray]:
    """Interpolate f(t) and calculate the discrete second derivative using:
        d^2 f / dt^2 = (f(x+h1) - 2f(x) + f(x-h2)) / (h1 * h2)

    Args:
        t: The time points.
        f: The function values corresponding to the time points.
        num: The number of points to interpolate to.
        interp_kind: The kind of interpolation to use.
        interp_kwargs: Additional keyword arguments to pass to the interpolation function.

    Returns:
        The interpolated time points and the discrete second derivative.
    """
    t_ = np.linspace(t[0], t[-1], int(num))
    f_ = interpolate.interp1d(t, f, kind=interp_kind, **interp_kwargs)(t_)

    dt = np.diff(t_)
    df = np.diff(f_)
    t_ = t_[1:-1]

    d2fdt2 = np.zeros(len(t_))
    for i in range(len(t_)):
        d2fdt2[i] = (df[i + 1] - df[i]) / (dt[i + 1] * dt[i])

    return t_, d2fdt2


def interp_curvature(
    t: np.ndarray,
    f: np.ndarray,
    num: int = 5e2,
    interp_kind="cubic",
    **interp_kwargs,
) -> Tuple[np.ndarray, np.ndarray]:
    """Interpolate f(t) and calculate the curvature.

    Args:
        t: The time points.
        f: The function values corresponding to the time points.
        num: The number of points to interpolate to.
        interp_kind: The kind of interpolation to use.
        interp_kwargs: Additional keyword arguments to pass to the interpolation function.

    Returns:
        The interpolated time points and the curvature.
    """
    t_ = np.linspace(t[0], t[-1], int(num))
    f_ = interpolate.interp1d(t, f, kind=interp_kind, **interp_kwargs)(t_)

    dt = np.diff(t_)
    df = np.diff(f_)
    dfdt_ = df / dt

    t_ = t_[1:-1]
    d2fdt2 = np.zeros(len(t_))
    dfdt = np.zeros(len(t_))
    for i in range(len(t_)):
        dfdt[i] = (dfdt_[i] + dfdt_[i + 1]) / 2
        d2fdt2[i] = (df[i + 1] - df[i]) / (dt[i + 1] * dt[i])

    cur = d2fdt2 / (1 + dfdt * dfdt) ** 1.5

    return t_, cur


def kneedle_difference(t: np.ndarray, f: np.ndarray, type: str = "decrease") -> np.ndarray:
    """Calculate the difference between the function and the diagonal line.

    Args:
        t: The time points.
        f: The function values corresponding to the time points.
        type: The type of function to use.

    Returns:
        The difference between the function and the diagonal line.
    """
    if type == "decrease":
        diag_line = lambda x: -x + 1
    elif type == "increase":
        diag_line = lambda x: x
    else:
        raise NotImplementedError(f"Unsupported function type {type}")

    t_ = normalize(t)
    f_ = normalize(f)
    res = np.abs(f_ - diag_line(t_))
    return res


def find_elbow(
    T: np.ndarray,
    F: np.ndarray,
    method: str = "kneedle",
    order: int = 1,
    **kwargs,
) -> int:
    """Find the elbow of the given function.

    Args:
        T: The time points.
        F: The function values corresponding to the time points.
        method: The method to use for finding the elbow.
        order: The order of the elbow.
        kwargs: Additional keyword arguments to pass to the elbow finding function.

    Returns:
        The index of the elbow.
    """
    i_elbow = None
    if method == "hessian":
        T_ = normalize(T)
        F_ = normalize(F)
        tol = kwargs.pop("tol", 2)
        t_, der = interp_second_derivative(T_, F_, **kwargs)

        found = False
        for i, t in enumerate(t_[::order]):
            if der[::order][i] > tol:
                i_elbow = np.argmin(np.abs(T_ - t))
                found = True
                break

        if not found:
            main_warning("The elbow was not found.")

    elif method == "curvature":
        T_ = normalize(T)
        F_ = normalize(F)
        t_, cur = interp_curvature(T_, F_, **kwargs)

        i_elbow = np.argmax(cur)

    elif method == "kneedle":
        type = "decrease" if order == -1 else "increase"
        res = kneedle_difference(T, F, type=type)
        i_elbow = np.argmax(res)
    else:
        raise NotImplementedError(f"The method {method} is not supported.")

    return i_elbow<|MERGE_RESOLUTION|>--- conflicted
+++ resolved
@@ -408,116 +408,6 @@
 
 
 # ---------------------------------------------------------------------------------------------------
-<<<<<<< HEAD
-# arc curve related
-def remove_redundant_points_trajectory(
-    X: np.ndarray,
-    tol: float = 1e-4,
-    output_discard: bool = False,
-) -> Tuple:
-    """Remove consecutive data points that are too close to each other.
-
-    Args:
-        X: The array representing the trajectory.
-        tol: The tolerance for removing redundant points.
-        output_discard: Whether to output the discarded points.
-
-    Returns:
-        The trajectory with redundant points removed.
-    """
-    X = np.atleast_2d(X)
-    discard = np.zeros(len(X), dtype=bool)
-    if X.shape[0] > 1:
-        for i in range(len(X) - 1):
-            dist = np.linalg.norm(X[i + 1] - X[i])
-            if dist < tol:
-                discard[i + 1] = True
-        X = X[~discard]
-
-    arclength = 0
-
-    x0 = X[0]
-    for i in range(1, len(X)):
-        tangent = X[i] - x0 if i == 1 else X[i] - X[i - 1]
-        d = np.linalg.norm(tangent)
-
-        arclength += d
-
-    if output_discard:
-        return (X, arclength, discard)
-    else:
-        return (X, arclength)
-
-
-def arclength_sampling(X, step_length, n_steps: int, t=None):
-    """uniformly sample data points on an arc curve that generated from vector field predictions."""
-    Y = []
-    x0 = X[0]
-    T = [] if t is not None else None
-    t0 = t[0] if t is not None else None
-    i = 1
-    terminate = False
-    arclength = 0
-
-    def _calculate_new_point():
-        x = x0 if j == i else X[j - 1]
-        cur_y = x + (step_length - L) * tangent / d
-
-        if t is not None:
-            cur_tau = t0 if j == i else t[j - 1]
-            cur_tau += (step_length - L) / d * (t[j] - cur_tau)
-            T.append(cur_tau)
-        else:
-            cur_tau = None
-
-        Y.append(cur_y)
-
-        return cur_y, cur_tau
-
-    while i < len(X) - 1 and not terminate:
-        L = 0
-        for j in range(i, len(X)):
-            tangent = X[j] - x0 if j == i else X[j] - X[j - 1]
-            d = np.linalg.norm(tangent)
-            if L + d >= step_length:
-                y, tau = _calculate_new_point()
-                t0 = tau if t is not None else None
-                x0 = y
-                i = j
-                break
-            else:
-                L += d
-        if j == len(X) - 1:
-            i += 1
-        arclength += step_length
-        if L + d < step_length:
-            terminate = True
-
-    if len(Y) < n_steps:
-        _, _ = _calculate_new_point()
-
-    if T is not None:
-        return np.array(Y), arclength, T
-    else:
-        return np.array(Y), arclength
-
-
-def arclength_sampling_n(X, num, t=None):
-    arclen = np.cumsum(np.linalg.norm(np.diff(X, axis=0), axis=1))
-    arclen = np.hstack((0, arclen))
-
-    z = np.linspace(arclen[0], arclen[-1], num)
-    X_ = interpolate.interp1d(arclen, X, axis=0)(z)
-    if t is not None:
-        t_ = interpolate.interp1d(arclen, t)(z)
-        return X_, arclen[-1], t_
-    else:
-        return X_, arclen[-1]
-
-
-# ---------------------------------------------------------------------------------------------------
-=======
->>>>>>> 08d8c979
 # fate related
 def fetch_exprs(
     adata: AnnData,
