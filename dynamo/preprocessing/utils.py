--- conflicted
+++ resolved
@@ -1077,11 +1077,8 @@
         # first columns is related to the total UMI (or library size)
         adata.uns[pcs_key] = fit.components_.T[:, 1:]
         adata.uns["explained_variance_ratio_"] = fit.explained_variance_ratio_[1:]
-<<<<<<< HEAD
-    adata.uns["pca_mean"] = fit.mean_ if hasattr(fit, "mean_") else None
-=======
+
     adata.uns["pca_mean"] = fit.mean_ if hasattr(fit, "mean_") else np.zeros(X_data.shape[1])
->>>>>>> 5f0aaf21
 
     if return_all:
         return adata, fit, X_pca
