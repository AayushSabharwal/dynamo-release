--- conflicted
+++ resolved
@@ -241,16 +241,13 @@
         """
 
         adata.uns["pp"] = {}
-<<<<<<< HEAD
         adata.uns["pp"]["X_norm_method"] = None
         adata.uns["pp"]["layers_norm_method"] = None
-=======
-        adata.uns["pp"]["norm_method"] = None
 
         main_debug("applying convert_gene_name function...")
         self.convert_gene_name(adata)
 
->>>>>>> 31f16ab7
+
         self.basic_stats(adata)
         self.add_experiment_info(adata, tkey, experiment_type)
         main_info_insert_adata("tkey=%s" % tkey, "uns['pp']", indent_level=2)
