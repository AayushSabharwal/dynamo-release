--- conflicted
+++ resolved
@@ -40,12 +40,7 @@
     get_sz_exprs,
     merge_adata_attrs,
     normalize_mat_monocle,
-<<<<<<< HEAD
-    pca_monocle,
-    scale,
-=======
     pca,
->>>>>>> 9c38bc28
     sz_util,
 )
 
@@ -1537,8 +1532,7 @@
         key: the key to store the calculation result. Defaults to "X_pca".
     """
 
-<<<<<<< HEAD
-    adata = pca_monocle(adata, pca_input, n_pca_components=n_pca_components, pca_key=key)
+    adata = pca(adata, pca_input, n_pca_components=n_pca_components, pca_key=key)
 
 
 def regress_out_parallel(
@@ -1657,6 +1651,3 @@
 
     # Predict the effects of the variables to remove
     return reg.predict(obs_feature)
-=======
-    adata = pca(adata, pca_input, n_pca_components=n_pca_components, pca_key=key)
->>>>>>> 9c38bc28
