from typing import Callable, Union

import anndata
import numpy as np
import pandas as pd

# dynamo logger related
from ..dynamo_logger import (
    LoggerManager,
    main_critical,
    main_exception,
    main_info,
    main_tqdm,
    main_warning,
)
from ..tools.sampling import sample
from ..tools.utils import flatten, isarray
from .ODE import (
    hill_act_func,
    hill_inh_func,
    neurongenesis,
    ode_bifur2genes,
    ode_neurongenesis,
    ode_osc2genes,
)
from .utils import CellularSpecies, GillespieReactions, Reaction

bifur2genes_params = {
    "gamma": [0.2, 0.2],
    "a": [0.5, 0.5],
    "b": [0.5, 0.5],
    "S": [2.5, 2.5],
    "K": [2.5, 2.5],
    "m": [5, 5],
    "n": [5, 5],
}
bifur2genes_splicing_params = {
    "beta": [1.0, 1.0],
    "gamma": [0.2, 0.2],
    "a": [0.5, 0.5],
    "b": [0.5, 0.5],
    "S": [2.5, 2.5],
    "K": [2.5, 2.5],
    "m": [5, 5],
    "n": [5, 5],
}
osc2genes_params = {
    "gamma": [0.5, 0.5],
    "a": [1.5, 0.5],
    "b": [1.0, 2.5],
    "S": [2.5, 2.5],
    "K": [2.5, 2.5],
    "m": [5, 5],
    "n": [10, 10],
}
osc2genes_splicing_params = {
    "beta": [1.0, 1.0],
    "gamma": [0.5, 0.5],
    "a": [1.5, 0.5],
    "b": [1.0, 2.5],
    "S": [2.5, 2.5],
    "K": [2.5, 2.5],
    "m": [5, 5],
    "n": [10, 10],
}
neurongenesis_params = {
    "gamma": np.ones(12),
    "a": [2.2, 4, 3, 3, 3, 4, 5, 5, 3, 3, 3, 3],
    "K": [10, 1, 1, 1, 1, 1, 1, 1, 1, 1, 1, 1],
    "n": 4 * np.ones(12),
}


class AnnDataSimulator:
    def __init__(
        self,
        reactions: GillespieReactions,
        C0s,
        param_dict,
        species: Union[None, CellularSpecies] = None,
        gene_param_names=[],
        required_param_names=[],
        velocity_func=None,
    ) -> None:

        # initialization of variables
        self.reactions = reactions
        self.C0s = np.atleast_2d(C0s)
        self.param_dict = param_dict
        self.gene_param_names = gene_param_names
        self.vfunc = velocity_func
        self.V = None

        # create/check species-to-gene mapping
        n_species = self.C0s.shape[1]
        if species is None:
            main_info("No species-to-gene mapping is given: each species is considered a gene in `C0`.")
            gene_names = ["gene_%d" % i for i in range(n_species)]
            species = CellularSpecies(gene_names)
            species.register_species("r", True)
        self.species = species

        # initialization of simulation results
        self.C = None
        self.T = None

        # fix parameters
        self.fix_param_dict(required_param_names)

        main_info(f"The model contains {self.get_n_genes()} genes and {self.get_n_species()} species")

    def get_n_genes(self):
        return self.species.get_n_genes()

    def get_n_species(self):
        return len(self.species)

    def get_n_cells(self):
        if self.C is None:
            raise Exception("Simulation results not found. Run simulation first.")
        return self.C.shape[0]

    def fix_param_dict(self, required_param_names):
        """
        Fixes parameters in place.
        """
        param_dict = {}
        for k, v in self.param_dict.items():
            if isarray(v):
                param_dict[k] = np.array(v, copy=True)
            else:
                param_dict[k] = v

        # required parameters
        for param_name in required_param_names:
            if param_name in required_param_names and param_name not in param_dict:
                raise Exception(f"Required parameter `{param_name}` not defined.")

        # gene specific parameters
        for param_name in self.gene_param_names:
            if param_name in param_dict.keys():
                param = np.atleast_1d(param_dict[param_name])
                if len(param) == 1:
                    param_dict[param_name] = np.ones(self.get_n_genes()) * param[0]
                    main_info(f"Universal value for parameter {param_name}: {param[0]}")
                else:
                    param_dict[param_name] = param

        self.param_dict = param_dict

    def augment_C0_gaussian(self, n, sigma=5, inplace=True):
        C0s = np.array(self.C0s, copy=True)
        for C0 in self.C0s:
            c = np.random.normal(scale=sigma, size=(n, self.get_n_species()))
            c += C0
            c = np.clip(c, 0, None)
            C0s = np.vstack((C0s, c))
        if inplace:
            self.C0s = C0s
        return C0s

    def simulate(self, t_span, n_cells=None, **simulator_kwargs):
        Ts, Cs, traj_id = [], None, []
        count = 0
        for C0 in self.C0s:
            T, C = self.reactions.simulate(t_span=t_span, C0=C0, **simulator_kwargs)
            Ts = np.hstack((Ts, T))
            Cs = C.T if Cs is None else np.vstack((Cs, C.T))
            traj_id = np.hstack((traj_id, [count] * len(T)))
            count += 1

        if n_cells is not None:
            n = Cs.shape[0]
            if n_cells > n:
                main_warning(f"Cannot sample {n_cells} from {n} simulated data points. Using all data points instead.")
            else:
                main_info(f"Sampling {n_cells} from {n} simulated data points.")
                cell_idx = sample(np.arange(n), n_cells, method="random")
                Ts = Ts[cell_idx]
                Cs = Cs[cell_idx]
                traj_id = traj_id[cell_idx]

        self.T = Ts
        self.C = Cs
        self.traj_id = np.array(traj_id, dtype=int)

        if self.vfunc is not None:
            V = []
            for c in self.C:
                v = self.vfunc(c)
                V.append(flatten(v))
            self.V = np.array(V)

    def generate_anndata(self, remove_empty_cells: bool = False):
        if self.T is not None and self.C is not None:

            obs = pd.DataFrame(
                {
                    "cell_name": np.arange(self.get_n_cells()),
                    "trajectory": self.traj_id,
                    "time": self.T,
                }
            )
            obs.set_index("cell_name", inplace=True)

            var = pd.DataFrame(
                {
                    "gene_name": self.species.gene_names,
                }
            )
            var.set_index("gene_name", inplace=True)
            for param_name in self.gene_param_names:
                var[param_name] = self.param_dict[param_name]

            # total velocity
            layers = {}
            if self.V is not None:
                layers["velocity_T"] = self.V

            # gene species
            X = np.zeros((self.get_n_cells(), self.get_n_genes()))
            for species, indices in self.species.iter_gene_species():
                S = self.C[:, indices]
                layers[species] = S
                X += S
            if "total" not in layers.keys():
                layers["total"] = X

            adata = anndata.AnnData(
                X,
                obs.copy(),
                var.copy(),
                layers=layers.copy(),
            )

            if remove_empty_cells:
                # remove cells that has no expression
                adata = adata[np.array(adata.X.sum(1)).flatten() > 0, :]

            main_info("%s cell with %s genes stored in AnnData." % (self.get_n_cells(), self.get_n_genes()))
        else:
            raise Exception("No trajectory has been generated; Run simulation first.")

        return adata


class CellularModelSimulator(AnnDataSimulator):
    def __init__(
        self,
        gene_names: list,
        synthesis_param_names: list,
        param_dict: dict,
        molecular_param_names: list = [],
        kinetic_param_names: list = [],
        C0s: np.ndarray = None,
        r_aug: float = 1,
        tau: float = 1,
        n_C0s: int = 10,
        velocity_func: Union[None, Callable] = None,
        report_stoich=False,
    ) -> None:
        """
        An anndata simulator class handling models with synthesis, splicing (optional), and first-order degrdation reactions.

        Parameters
        ----------
            gene_names: list
                List of gene names.
            synthesis_param_names: list
                List of kinetic parameters used to calculate synthesis rates.
            param_dict: dict
                The parameter dictionary containing "a", "b", "S", "K", "m", "n", "beta" (optional), "gamma"
                if `param_dict` has the key "beta", the simulation includes the splicing process and therefore has 4 species (`unspliced` and `spliced` for each gene).
            molecular_param_names: list
                List of names of parameters which has `number of molecules` in their dimensions. These parameters will be multiplied with `r_aug` for scaling.
            kinetic_param_names: list
                List of names of parameters which has `time` in their dimensions. These parameters will be multiplied with `tau` to scale the kinetics.
            C0s: None or :class:`~numpy.ndarray`
                Initial conditions (# init cond. by # species). If None, the simulator automatically generates `n_C0s` initial conditions.
            r_aug: float
                Parameter which augments steady state copy number for r1 and r2. At steady state, r1_s ~ r*(a1+b1)/ga1; r2_s ~ r*(a2+b2)/ga2
            tau: float
                Time scale parameter which does not affect steady state solutions.
            n_C0s: int
                Number of augmented initial conditions, if C0s is `None`.
            velocity_func: None or Callable
                Function used to calculate velocity. If `None`, the velocity will not be calculated.
        """
        self.splicing = True if "beta" in param_dict.keys() else False
        self.gene_names = gene_names

        # register species
        species = CellularSpecies(gene_names)
        if self.splicing:
            species.register_species("unspliced", True)
            species.register_species("spliced", True)
        else:
            species.register_species("total", True)

        if C0s is None:
            C0s_ = np.zeros(len(species))
        else:
            C0s_ = C0s

        gene_param_names = synthesis_param_names.copy()
        if self.splicing:
            gene_param_names.append("beta")
        gene_param_names.append("gamma")

        # utilize super's init to initialize the class and fix param dict, w/o setting the simulation function
        super().__init__(
            None,
            C0s_,
            param_dict,
            species=species,
            gene_param_names=gene_param_names,
        )

        main_info("Adjusting parameters based on `r_aug` and `tau`...")
        if self.splicing:
            self.param_dict["beta"] /= tau
        self.param_dict["gamma"] /= tau

        for param in molecular_param_names:
            self.param_dict[param] *= r_aug

        for param in kinetic_param_names:
            self.param_dict[param] /= tau

        # register reactions and set the simulation function
        reactions = GillespieReactions(species)
        self.register_reactions(reactions)
        if report_stoich:
            main_info("Stoichiometry Matrix:")
            reactions.display_stoich()
        self.reactions = reactions

        # calculate C0 if not specified
        if C0s is None:
            C0s = self.auto_C0(r_aug, tau)

        self.C0s = C0s
        self.augment_C0_gaussian(n_C0s, sigma=5)
        main_info(f"{n_C0s} initial conditions have been created by augmentation.")

        # set the velocity func
        if velocity_func is not None:
            if self.splicing:
                param_dict = self.param_dict.copy()
                del param_dict["beta"]
                self.vfunc = lambda x, s=self.species["spliced"], param=param_dict: velocity_func(x[s], **param)
            else:
                self.vfunc = lambda x, param=self.param_dict: velocity_func(x, **param)

    def get_synthesized_species(self):
        """return species which are either `total` or `unspliced` when there is splicing."""
        name = "unspliced" if self.splicing else "total"
        return self.species[name]

    def get_primary_species(self):
        """return species which are either `total` or `spliced` when there is splicing."""
        name = "spliced" if self.splicing else "total"
        return self.species[name]

    def auto_C0(self, r_aug, tau):
        return np.zeros(len(self.species))

    def register_reactions(self, reactions: GillespieReactions):
        for i_gene in range(self.get_n_genes()):
            if self.splicing:
                u, s = (
                    self.species["unspliced", i_gene],
                    self.species["spliced", i_gene],
                )
                beta, gamma = (
                    self.param_dict["beta"][i_gene],
                    self.param_dict["gamma"][i_gene],
                )
                # u -> s
                reactions.register_reaction(
                    Reaction(
                        [u],
                        [s],
                        lambda C, u=u, beta=beta: beta * C[u],
                        desc="splicing",
                    )
                )
                # s -> 0
                reactions.register_reaction(
                    Reaction(
                        [s],
                        [],
                        lambda C, s=s, gamma=gamma: gamma * C[s],
                        desc="degradation",
                    )
                )
            else:
                r = self.species["total", i_gene]
                gamma = self.param_dict["gamma"][i_gene]
                # r -> 0
                reactions.register_reaction(
                    Reaction(
                        [r],
                        [],
                        lambda C, r=r, gamma=gamma: gamma * C[r],
                        desc="degradation",
                    )
                )
        return reactions

    def generate_anndata(self, remove_empty_cells: bool = False):
        adata = super().generate_anndata(remove_empty_cells)

        if self.splicing:
            beta, gamma = np.array(self.param_dict["beta"]), np.array(self.param_dict["gamma"])
            V = beta * adata.layers["unspliced"] - gamma * adata.layers["spliced"]
            adata.layers["velocity_S"] = V
        return adata


class KinLabelingSimulator:
    def __init__(
        self,
        simulator: CellularModelSimulator,
        syn_rxn_tag: str = "synthesis",
    ) -> None:

        self.n_cells = simulator.C.shape[0]
        self.splicing = simulator.splicing

        # register species
        if self.splicing:
            label_dict = {"unspliced": "ul", "spliced": "sl"}
        else:
            label_dict = {"total": "new"}

        label_species = []
        self.species = CellularSpecies(simulator.species.gene_names)
        for _, sp in label_dict.items():
            self.species.register_species(sp)
            label_species.append(sp)

        # register reactions
        self.reactions, self.syn_rxns = self.register_reactions(self.species, label_species, simulator.param_dict)

        # calculate synthesis rate (alpha) for each cell
        self.alpha = np.zeros((simulator.C.shape[0], self.species.get_n_genes()))
        for i, c in enumerate(simulator.C):
            for rxn in simulator.reactions:
                if rxn.desc == syn_rxn_tag:  # The reaction is synthesis
                    product = rxn.products[0]
                    if product in simulator.get_synthesized_species():  # The product is either total or unspliced
                        gene = simulator.species.get_species(product, return_gene_name=False)[1]
                        self.alpha[i, gene] = rxn.rate_func(c)

        self.Cl = None
        self.Tl = None
        self._label_time = None

    def get_n_cells(self):
        return self.n_cells

    def register_reactions(self, species: CellularSpecies, label_species, param_dict):
        reactions = GillespieReactions(species)
        syn_rxns = []
        if self.splicing:
            u = species[label_species[0]]
            s = species[label_species[1]]
            for i_gene in range(species.get_n_genes()):
                i_rxn = reactions.register_reaction(Reaction([], [u[i_gene]], None, desc="synthesis"))
                syn_rxns.append(i_rxn)
                reactions.register_reaction(
                    Reaction(
                        [u[i_gene]],
                        [s[i_gene]],
                        lambda C, u=u[i_gene], beta=param_dict["beta"][i_gene]: beta * C[u],
                        desc="splicing",
                    )
                )
                reactions.register_reaction(
                    Reaction(
                        [s[i_gene]],
                        [],
                        lambda C, s=s[i_gene], gamma=param_dict["gamma"][i_gene]: gamma * C[s],
                        desc="degradation",
                    )
                )
        else:
            r = species[label_species[0]]
            for i_gene in range(species.get_n_genes()):
                i_rxn = reactions.register_reaction(Reaction([], [r[i_gene]], None, desc="synthesis"))
                syn_rxns.append(i_rxn)
                reactions.register_reaction(
                    Reaction(
                        [r[i_gene]],
                        [],
                        lambda C, r=r[i_gene], gamma=param_dict["gamma"][i_gene]: gamma * C[r],
                        desc="degradation",
                    )
                )
        return reactions, syn_rxns

    def simulate(self, label_time):
        if np.isscalar(label_time):
            label_time = np.ones(self.get_n_cells()) * label_time
        self._label_time = label_time

        self.Tl, self.Cl = [], None
        for i in range(self.get_n_cells()):
            tau = label_time[i]
            # set alpha for each synthesis reaction
            for i_gene, i_rxn in enumerate(self.syn_rxns):
                self.reactions[i_rxn].rate_func = lambda C, alpha=self.alpha[i, i_gene]: alpha
            T, C = self.reactions.simulate([0, tau], np.zeros(len(self.species)))
            self.Tl = np.hstack((self.Tl, T[-1]))
            self.Cl = C[:, -1] if self.Cl is None else np.vstack((self.Cl, C[:, -1]))

    def write_to_anndata(self, adata: anndata):
        if adata.n_vars != self.species.get_n_genes():
            raise Exception(
                f"The input anndata has {adata.n_vars} genes while there are {self.species.get_n_genes()} registered."
            )

        if adata.n_obs != self.get_n_cells():
            raise Exception(f"The input anndata has {adata.n_obs} cells while there are {self.get_n_cells()} labeled.")

        if self.Tl is not None and self.Cl is not None:
            adata.obs["actual_label_time"] = self.Tl
            adata.obs["label_time"] = self._label_time
            # gene species go here
            for species, indices in self.species.iter_gene_species():
                S = self.Cl[:, indices]
                adata.layers[species] = S
                main_info("A layer is created for the labeled species %s." % species)
        else:
            raise Exception("No simulated data has been generated; Run simulation first.")

        return adata


class BifurcationTwoGenes(CellularModelSimulator):
    def __init__(
        self,
        param_dict,
        C0s=None,
        r_aug=20,
        tau=3,
        n_C0s=10,
        gene_names=None,
        report_stoich=False,
    ) -> None:
        """
        Two gene toggle switch model anndata simulator.

        Parameters
        ----------
            param_dict: dict
                The parameter dictionary containing "a", "b", "S", "K", "m", "n", "beta" (optional), "gamma"
                if `param_dict` has the key "beta", the simulation includes the splicing process and therefore has 4 species (u and s for each gene).
            C0s: None or :class:`~numpy.ndarray`
                Initial conditions (# init cond. by # species). If None, the simulator automatically generates `n_C0s` initial conditions based on the steady states.
            r_aug: float
                Parameter which augments steady state copy number for gene 1 (r1) and gene 2 (r2). At steady state, r1_s ~ r*(a1+b1)/ga1; r2_s ~ r*(a2+b2)/ga2
            tau: float
                Time scale parameter which does not affect steady state solutions.
            n_C0s: int
                Number of augmented initial conditions, if C0s is `None`.
            gene_names: None or list
                List of gene names. If `None`, "gene_1", "gene_2", etc., are used.
        """
        if gene_names is None:
            gene_names = ["gene_1", "gene_2"]

        super().__init__(
            gene_names,
            synthesis_param_names=["a", "b", "S", "K", "m", "n"],
            param_dict=param_dict,
            molecular_param_names=["a", "b", "S", "K"],
            kinetic_param_names=["a", "b"],
            C0s=C0s,
            r_aug=r_aug,
            tau=tau,
            n_C0s=n_C0s,
            velocity_func=ode_bifur2genes,
            report_stoich=report_stoich,
        )

    def auto_C0(self, r_aug, tau):
        a, b = self.param_dict["a"], self.param_dict["b"]
        ga = self.param_dict["gamma"]

        x1_s = (a[0] + b[0]) / ga[0]
        x2_s = (a[1] + b[1]) / ga[1]
        if self.splicing:
            be = self.param_dict["beta"]
            C0s = np.zeros(len(self.species))
            C0s[self.species["unspliced", 0]] = ga[0] / be[0] * x1_s
            C0s[self.species["spliced", 0]] = x1_s
            C0s[self.species["unspliced", 1]] = ga[1] / be[1] * x2_s
            C0s[self.species["spliced", 1]] = x2_s
        else:
            C0s = np.array([x1_s, x2_s])
        return C0s

    def register_reactions(self, reactions):
        def rate_syn(x, y, gene):
            activation = hill_act_func(
                x,
                self.param_dict["a"][gene],
                self.param_dict["S"][gene],
                self.param_dict["m"][gene],
            )
            inhibition = hill_inh_func(
                y,
                self.param_dict["b"][gene],
                self.param_dict["K"][gene],
                self.param_dict["n"][gene],
            )
            return activation + inhibition

        if self.splicing:
            u1, u2 = self.species["unspliced", 0], self.species["unspliced", 1]
            s1, s2 = self.species["spliced", 0], self.species["spliced", 1]
            # 0 -> u1
            reactions.register_reaction(
                Reaction(
                    [],
                    [u1],
                    lambda C, s1=s1, s2=s2: rate_syn(C[s1], C[s2], 0),
                    desc="synthesis",
                )
            )
            # 0 -> u2
            reactions.register_reaction(
                Reaction(
                    [],
                    [u2],
                    lambda C, s1=s1, s2=s2: rate_syn(C[s2], C[s1], 1),
                    desc="synthesis",
                )
            )
        else:
            x1, x2 = self.species["total", 0], self.species["total", 1]
            # 0 -> x1
            reactions.register_reaction(
                Reaction(
                    [],
                    [x1],
                    lambda C, x1=x1, x2=x2: rate_syn(C[x1], C[x2], 0),
                    desc="synthesis",
                )
            )
            # 0 -> x2
            reactions.register_reaction(
                Reaction(
                    [],
                    [x2],
                    lambda C, x1=x1, x2=x2: rate_syn(C[x2], C[x1], 1),
                    desc="synthesis",
                )
            )

        super().register_reactions(reactions)


class OscillationTwoGenes(CellularModelSimulator):
    def __init__(
        self,
        param_dict,
        C0s=None,
        r_aug=20,
        tau=3,
        n_C0s=10,
        gene_names=None,
        report_stoich=False,
    ) -> None:
        """
        Two gene oscillation model anndata simulator. This is essentially a predator-prey model, where gene 1 (predator) inhibits gene 2 (prey) and gene 2 activates gene 1.

        Parameters
        ----------
            param_dict: dict
                The parameter dictionary containing "a", "b", "S", "K", "m", "n", "beta" (optional), "gamma"
                if `param_dict` has the key "beta", the simulation includes the splicing process and therefore has 4 species (u and s for each gene).
            C0s: None or :class:`~numpy.ndarray`
                Initial conditions (# init cond. by # species). If None, the simulator automatically generates `n_C0s` initial conditions based on the steady states.
            r_aug: float
                Parameter which augments copy numbers for the two genes.
            tau: float
                Time scale parameter which does not affect steady state solutions.
            n_C0s: int
                Number of augmented initial conditions, if C0s is `None`.
            gene_names: None or list
                List of gene names. If `None`, "gene_1", "gene_2", etc., are used.
        """
        if gene_names is None:
            gene_names = ["gene_1", "gene_2"]

        super().__init__(
            gene_names,
            synthesis_param_names=["a", "b", "S", "K", "m", "n"],
            param_dict=param_dict,
            molecular_param_names=["a", "b", "S", "K"],
            kinetic_param_names=["a", "b"],
            C0s=C0s,
            r_aug=r_aug,
            tau=tau,
            n_C0s=n_C0s,
            velocity_func=ode_osc2genes,
            report_stoich=report_stoich,
        )

    def auto_C0(self, r_aug, tau):
        # TODO: derive solutions for auto C0
        if self.splicing:
            ga, be = self.param_dict["gamma"], self.param_dict["beta"]
            C0s = np.zeros(len(self.species))
            C0s[self.species["unspliced", 0]] = ga[0] / be[0] * 70
            C0s[self.species["spliced", 0]] = 70
            C0s[self.species["unspliced", 1]] = ga[1] / be[1] * 70
            C0s[self.species["spliced", 1]] = 70
        else:
            C0s = 70 * np.ones(len(self.species))
        return C0s

    def register_reactions(self, reactions):
        def rate_syn_1(x, y, gene):
            activation = hill_act_func(
                x,
                self.param_dict["a"][gene],
                self.param_dict["S"][gene],
                self.param_dict["m"][gene],
            )
            inhibition = hill_inh_func(
                y,
                self.param_dict["b"][gene],
                self.param_dict["K"][gene],
                self.param_dict["n"][gene],
            )
            return activation + inhibition

        def rate_syn_2(x, y, gene):
            activation1 = hill_act_func(
                x,
                self.param_dict["a"][gene],
                self.param_dict["S"][gene],
                self.param_dict["m"][gene],
            )
            activation2 = hill_act_func(
                y,
                self.param_dict["b"][gene],
                self.param_dict["K"][gene],
                self.param_dict["n"][gene],
            )
            return activation1 + activation2

        if self.splicing:
            u1, u2 = self.species["unspliced", 0], self.species["unspliced", 1]
            s1, s2 = self.species["spliced", 0], self.species["spliced", 1]
            # 0 -> u1
            reactions.register_reaction(
                Reaction(
                    [],
                    [u1],
                    lambda C, s1=s1, s2=s2: rate_syn_1(C[s1], C[s2], 0),
                    desc="synthesis",
                )
            )
            # 0 -> u2
            reactions.register_reaction(
                Reaction(
                    [],
                    [u2],
                    lambda C, s1=s1, s2=s2: rate_syn_2(C[s2], C[s1], 1),
                    desc="synthesis",
                )
            )
        else:
            x1, x2 = self.species["total", 0], self.species["total", 1]
            # 0 -> x1
            reactions.register_reaction(
                Reaction(
                    [],
                    [x1],
                    lambda C, x1=x1, x2=x2: rate_syn_1(C[x1], C[x2], 0),
                    desc="synthesis",
                )
            )
            # 0 -> x2
            reactions.register_reaction(
                Reaction(
                    [],
                    [x2],
                    lambda C, x1=x1, x2=x2: rate_syn_2(C[x2], C[x1], 1),
                    desc="synthesis",
                )
            )

        super().register_reactions(reactions)


<<<<<<< HEAD
class Neurogenesis(CellularModelSimulator):
    def __init__(
        self,
        param_dict,
        C0s=None,
        r_aug=20,
        tau=3,
        n_C0s=10,
        report_stoich=False,
    ) -> None:
=======
class Neurongenesis(CellularModelSimulator):
    def __init__(self, param_dict, C0s=None, r_aug=20, tau=3, n_C0s=10, report_stoich=False) -> None:
>>>>>>> ee6c51b0
        """
        Neurongenesis model from Xiaojie Qiu, et. al, 2012. anndata simulator.

        Parameters
        ----------
            param_dict: dict
                The parameter dictionary.
                if `param_dict` has the key "beta", the simulation includes the splicing process and therefore has 4 species (u and s for each gene).
            C0s: None or :class:`~numpy.ndarray`
                Initial conditions (# init cond. by # species). If None, the simulator automatically generates `n_C0s` initial conditions based on the steady states.
            r_aug: float
                Parameter which augments steady state copy number for gene 1 (r1) and gene 2 (r2). At steady state, r1_s ~ r*(a1+b1)/ga1; r2_s ~ r*(a2+b2)/ga2
            tau: float
                Time scale parameter which does not affect steady state solutions.
            n_C0s: int
                Number of augmented initial conditions, if C0s is `None`.
        """

        gene_names = [
            "Pax6",
            "Mash1",
            "Zic1",
            "Brn2",
            "Tuj1",
            "Hes5",
            "Scl",
            "Olig2",
            "Stat3",
            "A1dh1L",
            "Myt1L",
            "Sox8",
        ]

        super().__init__(
            gene_names,
            synthesis_param_names=["a", "K", "n"],
            param_dict=param_dict,
            molecular_param_names=["a", "K"],
            kinetic_param_names=["a"],
            C0s=C0s,
            r_aug=r_aug,
            tau=tau,
            n_C0s=n_C0s,
            velocity_func=ode_neurongenesis,
            report_stoich=report_stoich,
        )

    def auto_C0(self, r_aug, tau):
        # C0 = np.ones(self.get_n_species()) * r_aug
        C0 = np.zeros(self.get_n_species())
        # TODO: splicing case
        C0[self.species["total", "Pax6"]] = 2.0 * r_aug
        return C0

    def register_reactions(self, reactions):
        def rate_pax6(x, y, z, gene):
            a = self.param_dict["a"][gene]
            K = self.param_dict["K"][gene]
            n = self.param_dict["n"][gene]
            rate = a * K**n / (K**n + x**n + y**n + z**n)
            return rate

        def rate_act(x, gene):
            a = self.param_dict["a"][gene]
            K = self.param_dict["K"][gene]
            n = self.param_dict["n"][gene]
            rate = a * x**n / (K**n + x**n)
            return rate

        def rate_toggle(x, y, gene):
            a = self.param_dict["a"][gene]
            K = self.param_dict["K"][gene]
            n = self.param_dict["n"][gene]
            rate = a * x**n / (K**n + x**n + y**n)
            return rate

        def rate_tuj1(x, y, z, gene):
            a = self.param_dict["a"][gene]
            K = self.param_dict["K"][gene]
            n = self.param_dict["n"][gene]
            rate = a * (x**n + y**n + z**n) / (K**n + x**n + y**n + z**n)
            return rate

        def rate_stat3(x, y, gene):
            a = self.param_dict["a"][gene]
            K = self.param_dict["K"][gene]
            n = self.param_dict["n"][gene]
            rate = a * (x**n * y**n) / (K**n + x**n * y**n)
            return rate

        if self.splicing:
            # TODO: develop the splicing model
            raise NotImplementedError("The splicing model has not been developed.")
        else:
            pax6 = self.species["total", "Pax6"]
            mash1 = self.species["total", "Mash1"]
            hes5 = self.species["total", "Hes5"]
            scl = self.species["total", "Scl"]
            olig2 = self.species["total", "Olig2"]
            zic1 = self.species["total", "Zic1"]
            brn2 = self.species["total", "Brn2"]
            tuj1 = self.species["total", "Tuj1"]
            a1dh1l = self.species["total", "A1dh1L"]
            sox8 = self.species["total", "Sox8"]
            stat3 = self.species["total", "Stat3"]
            myt1l = self.species["total", "Myt1L"]

            # 0 -> pax6
            reactions.register_reaction(
                Reaction(
                    [],
                    [pax6],
                    lambda C, x=tuj1, y=a1dh1l, z=sox8, g=pax6: rate_pax6(C[x], C[y], C[z], g),
                    desc="synthesis",
                )
            )
            # 0 -> mash1
            reactions.register_reaction(
                Reaction(
                    [],
                    [mash1],
                    lambda C, x=pax6, y=hes5, g=mash1: rate_toggle(C[x], C[y], g),
                    desc="synthesis",
                )
            )
            # 0 -> zic1
            reactions.register_reaction(
                Reaction(
                    [],
                    [zic1],
                    lambda C, x=mash1, g=zic1: rate_act(C[x], g),
                    desc="synthesis",
                )
            )
            # 0 -> brn2
            reactions.register_reaction(
                Reaction(
                    [],
                    [brn2],
                    lambda C, x=mash1, y=olig2, g=brn2: rate_toggle(C[x], C[y], g),
                    desc="synthesis",
                )
            )
            # 0 -> tuj1
            reactions.register_reaction(
                Reaction(
                    [],
                    [tuj1],
                    lambda C, x=zic1, y=brn2, z=myt1l, g=tuj1: rate_tuj1(C[x], C[y], C[z], g),
                    desc="synthesis",
                )
            )
            # 0 -> hes5
            reactions.register_reaction(
                Reaction(
                    [],
                    [hes5],
                    lambda C, x=pax6, y=mash1, g=hes5: rate_toggle(C[x], C[y], g),
                    desc="synthesis",
                )
            )
            # 0 -> scl
            reactions.register_reaction(
                Reaction(
                    [],
                    [scl],
                    lambda C, x=hes5, y=olig2, g=scl: rate_toggle(C[x], C[y], g),
                    desc="synthesis",
                )
            )
            # 0 -> olig2
            reactions.register_reaction(
                Reaction(
                    [],
                    [olig2],
                    lambda C, x=hes5, y=scl, g=olig2: rate_toggle(C[x], C[y], g),
                    desc="synthesis",
                )
            )
            # 0 -> stat3
            reactions.register_reaction(
                Reaction(
                    [],
                    [stat3],
                    lambda C, x=hes5, y=scl, g=stat3: rate_stat3(C[x], C[y], g),
                    desc="synthesis",
                )
            )
            # 0 -> a1dh1l
            reactions.register_reaction(
                Reaction(
                    [],
                    [a1dh1l],
                    lambda C, x=stat3, g=a1dh1l: rate_act(C[x], g),
                    desc="synthesis",
                )
            )
            # 0 -> myt1l
            reactions.register_reaction(
                Reaction(
                    [],
                    [myt1l],
                    lambda C, x=olig2, g=myt1l: rate_act(C[x], g),
                    desc="synthesis",
                )
            )
            # 0 -> sox8
            reactions.register_reaction(
                Reaction(
                    [],
                    [sox8],
                    lambda C, x=olig2, g=sox8: rate_act(C[x], g),
                    desc="synthesis",
                )
            )

        super().register_reactions(reactions)<|MERGE_RESOLUTION|>--- conflicted
+++ resolved
@@ -799,21 +799,8 @@
         super().register_reactions(reactions)
 
 
-<<<<<<< HEAD
-class Neurogenesis(CellularModelSimulator):
-    def __init__(
-        self,
-        param_dict,
-        C0s=None,
-        r_aug=20,
-        tau=3,
-        n_C0s=10,
-        report_stoich=False,
-    ) -> None:
-=======
 class Neurongenesis(CellularModelSimulator):
     def __init__(self, param_dict, C0s=None, r_aug=20, tau=3, n_C0s=10, report_stoich=False) -> None:
->>>>>>> ee6c51b0
         """
         Neurongenesis model from Xiaojie Qiu, et. al, 2012. anndata simulator.
 
