--- conflicted
+++ resolved
@@ -397,11 +397,7 @@
             min_val=0,
             max_val=4,
             N=cell_num,
-<<<<<<< HEAD
-            clip=clip,
-=======
             clip=True if clip is None else clip,
->>>>>>> ee6c51b0
         )
         gene_name = np.array(["Pu.1", "Gata.1"])
     elif motif in ["Ying", "mixture_of_gaussian", "four_attractors"]:
