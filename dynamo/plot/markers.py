--- conflicted
+++ resolved
@@ -74,87 +74,6 @@
                * 'viridis'
                * 'darkblue'
                * 'darkred'
-<<<<<<< HEAD
-               * 'darkgreen'
-        cmap: string (optional, default 'Blues')
-            The name of a matplotlib colormap to use for coloring
-            or shading points. If no labels or values are passed
-            this will be used for shading points according to
-            density (largely only of relevance for very large
-            datasets). If values are passed this will be used for
-            shading according the value. Note that if theme
-            is passed then this value will be overridden by the
-            corresponding option of the theme.
-        color_key: dict or array, shape (n_categories) (optional, default None)
-            A way to assign colors to categoricals. This can either be
-            an explicit dict mapping labels to colors (as strings of form
-            '#RRGGBB'), or an array like object providing one color for
-            each distinct category being provided in ``labels``. Either
-            way this mapping will be used to color points according to
-            the label. Note that if theme
-            is passed then this value will be overridden by the
-            corresponding option of the theme.
-        color_key_cmap: string (optional, default 'Spectral')
-            The name of a matplotlib colormap to use for categorical coloring.
-            If an explicit ``color_key`` is not given a color mapping for
-            categories can be generated from the label list and selecting
-            a matching list of colors from the given colormap. Note
-            that if theme
-            is passed then this value will be overridden by the
-            corresponding option of the theme.
-        background: string or None (optional, default 'None`)
-            The color of the background. Usually this will be either
-            'white' or 'black', but any color name will work. Ideally
-            one wants to match this appropriately to the colors being
-            used for points etc. This is one of the things that themes
-            handle for you. Note that if theme
-            is passed then this value will be overridden by the
-            corresponding option of the theme.
-        pointsize: `None` or `float` (default: None)
-            The scale of the point size. Actual point cell size is calculated as `500.0 / np.sqrt(adata.shape[0]) *
-            pointsize`
-        vmin: `float` (default: `0`)
-            The percentage of minimal value to consider.
-        vmax: `float` (default: `100`)
-            The percentage of maximal value to consider.
-        sym_c: `bool` (default: `False`)
-            Whether do you want to make the limits of continuous color to be symmetric, normally this should be used for
-            plotting velocity, jacobian, curl, divergence or other types of data with both positive or negative values.
-        alpha: `float` (default: `0.8`)
-            alpha value of the plot
-        edgecolor: `str` or `None` (default: `None`)
-            The color of the edge of the dots when type is to be `dot`.
-        linewidth: `str` or `None` (default: `None`)
-            The width of the edge of the dots when type is to be `dot`.
-        type: `str` (default: `violin`)
-            The type of the bubble plot, one of `{'violin', 'dot'}`.
-        figsize: `None` or `[float, float]` (default: None)
-            The width and height of a figure.
-        sort: `str` (default: `diagnol`)
-            The method for sorting genes. Not implemented. Need to implement in 2021.
-        transpose: `bool` (default: `False`)
-            Whether to transpose the row/column of the resulting bubble plot. Gene and cell types are on x/y-axis by
-            default.
-        rotate_xlabel: `float` (default: `horizontal`)
-            The angel to rotate the x-label.
-        rotate_ylabel: `float` (default: `horizontal`)
-            The angel to rotate the y-label.
-        save_show_or_return: `str` {'save', 'show', 'return', 'both', 'all'} (default: `show`)
-            Whether to save, show or return the figure.
-        save_kwargs: `dict` (default: `{}`)
-            A dictionary that will passed to the save_fig function. By default it is an empty dictionary and the save_fig function
-            will use the {"path": None, "prefix": 'scatter', "dpi": None, "ext": 'pdf', "transparent": True, "close":
-            True, "verbose": True} as its parameters. Otherwise you can provide a dictionary that properly modify those keys
-            according to your needs.
-        kwargs:
-            Additional arguments passed to plt.scatters or sns.violinplot.
-
-
-    Returns
-    -------
-        Nothing but plot the bubble plots.
-
-=======
                * 'darkgreen'.
             Defaults to None.
         cmap: the name of a matplotlib colormap to use for coloring or shading points. If no labels or values are passed
@@ -207,7 +126,6 @@
     Returns:
         None would be returned by default. If `save_show_or_return` is set to be `return`, the matplotlib figure and
         axes would be returned.
->>>>>>> 7398a6ab
     """
 
     import matplotlib
