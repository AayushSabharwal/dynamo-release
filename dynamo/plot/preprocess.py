--- conflicted
+++ resolved
@@ -620,7 +620,6 @@
     layer: str = "X",
     mode: Optional[Literal["dispersion", "gini", "SVR"]] = None,
     figsize: tuple = (4, 3),
-<<<<<<< HEAD
     save_show_or_return: Literal["save", "show", "return"] = "show",
     save_kwargs: Dict[str, Any] = {},
 ) -> Optional[PathCollection]:
@@ -644,32 +643,6 @@
     Returns:
         None would be returned by default. If `save_show_or_return` is set to be 'return', the `PathCollection`
         generated with `pyplot.scatter` would be returned.
-=======
-    save_show_or_return: str = "show",
-    save_kwargs: dict = {},
-):
-    """Plot selected feature genes on top of the mean vs. dispersion scatter plot.
-
-    Args:
-        adata: :class:`~anndata.AnnData`
-            AnnData object
-        layer: `str` (default: `X`)
-            The data from a particular layer (include X) used for making the feature gene plot.
-        mode: None or `str` (default: `None`)
-            The method to select the feature genes (can be either `cv_dispersion`, `fano_dispersion` or `gini`).
-        figsize: `string` (default: (4, 3))
-            Figure size of each facet.
-        save_show_or_return: {'show', 'save', 'return'} (default: `show`)
-            Whether to save, show or return the figure.
-        save_kwargs: `dict` (default: `{}`)
-            A dictionary that will be passed to the save_fig function. By default, it is an empty dictionary and the
-            save_fig function will use the {"path": None, "prefix": 'feature_genes', "dpi": None, "ext": 'pdf',
-            "transparent": True, "close": True, "verbose": True} as its parameters. Otherwise, you can provide a
-            dictionary that properly modify those keys according to your needs.
-
-    Returns:
-        Nothing but plots the selected feature genes via the mean, CV plot.
->>>>>>> 9a079f5a
     """
 
     mode = adata.uns["feature_selection"] if mode is None else mode
