import matplotlib
import numpy as np
import pandas as pd

# from scipy.sparse import issparse
from matplotlib import cm
from matplotlib.axes import Axes
from anndata import AnnData
from typing import Union, Optional, List
from matplotlib.figure import Figure
from scipy.sparse import spmatrix
from sklearn.preprocessing import normalize

from .scatters import scatters
from .utils import (
    quiver_autoscaler,
    default_quiver_args,
    save_fig,
    set_arrow_alpha,
    set_stream_line_alpha,
    _get_adata_color_vec,
)
from ..tools.dimension_reduction import reduceDimension
from ..tools.cell_velocities import cell_velocities
from ..tools.Markov import (
    prepare_velocity_grid_data,
    velocity_on_grid,
    grid_velocity_filter,
)
from ..vectorfield.topography import VectorField
from ..tools.utils import update_dict
from ..vectorfield.utils import vecfld_from_adata

from .scatters import docstrings
from ..dynamo_logger import main_debug, main_info

docstrings.delete_params("scatters.parameters", "show_legend", "kwargs", "save_kwargs")

# import scipy as sc


# from licpy.lic import runlic

# moran'I on the transition genes, etc.

# cellranger data, velocyto, comparison and phase diagram


def cell_wise_vectors_3d(
    adata: AnnData,
    basis: str = "umap",
    x: int = 0,
    y: int = 1,
    z: int = 2,
    ekey: str = None,
    vkey: str = "velocity_S",
    X: Union[np.array, spmatrix] = None,
    V: Union[np.array, spmatrix] = None,
    color: Union[str, List[str]] = None,
    layer: str = "X",
    background: Optional[str] = "white",
    ncols: int = 4,
    figsize: tuple = (6, 4),
    ax: Optional[Axes] = None,
    inverse: True = False,
    cell_inds: str = "all",
    vector: str = "velocity",
    save_show_or_return: str = "show",
    save_kwargs: dict = {},
    quiver_3d_kwargs: dict = {
        "zorder": 3,
        "length": 2,
        "linewidth": 5,
        "arrow_length_ratio": 5,
        "norm": cm.colors.Normalize(),
        "cmap": cm.PRGn,
    },
    grid_color: Optional[str] = None,
    axis_label_prefix: Optional[str] = None,
    axis_labels: Optional[list] = None,
    elev: float = None,
    azim: float = None,
    alpha: Optional[float] = None,
    show_magnitude=False,
    titles: list = None,
    **cell_wise_kwargs,
):
    """Plot the velocity or acceleration vector of each cell.

    Parameters
    ----------
        %(scatters.parameters.no_show_legend|kwargs|save_kwargs)s
        ekey: `str` (default: "M_s")
            The expression key
        vkey: `str` (default: "velocity_S")
            The velocity key
        inverse: `bool` (default: False)
            Whether to inverse the direction of the velocity vectors.
        cell_inds: `str` or `list` (default: all)
            the cell index that will be chosen to draw velocity vectors. Can be a list of integers (cell indices) or str
            (Cell names).
        quiver_size: `float` or None (default: None)
            The size of quiver. If None, we will use set quiver_size to be 1. Note that quiver quiver_size is used to
            calculate the head_width (10 x quiver_size), head_length (12 x quiver_size) and headaxislength (8 x
            quiver_size) of the quiver. This is done via the `default_quiver_args` function which also calculate the
            scale of the quiver (1 / quiver_length).
        quiver_length: `float` or None (default: None)
            The length of quiver. The quiver length which will be used to calculate scale of quiver. Note that befoe
            applying `default_quiver_args` velocity values are first rescaled via the quiver_autoscaler function. Scale
            of quiver indicates the nuumber of data units per arrow length unit, e.g., m/s per plot width; a smaller
            scale parameter makes the arrow longer.
        vector: `str` (default: `velocity`)
            Which vector type will be used for plotting, one of {'velocity', 'acceleration'} or either velocity field or
            acceleration field will be plotted.
        frontier: `bool` (default: `False`)
            Whether to add the frontier. Scatter plots can be enhanced by using transparency (alpha) in order to show
            area of high density and multiple scatter plots can be used to delineate a frontier. See matplotlib tips &
            tricks cheatsheet (https://github.com/matplotlib/cheatsheets). Originally inspired by figures from scEU-seq
            paper: https://science.sciencemag.org/content/367/6482/1151.
        save_kwargs: `dict` (default: `{}`)
            A dictionary that will passed to the save_fig function. By default it is an empty dictionary and the
            save_fig function will use the {"path": None, "prefix": 'cell_wise_velocity', "dpi": None, "ext": 'pdf',
            "transparent": True, "close": True, "verbose": True} as its parameters. Otherwise you can provide a
            dictionary that properly modify those keys according to your needs.
        s_kwargs_dict: `dict` (default: {})
            The dictionary of the scatter arguments.
        cell_wise_kwargs:
            Additional parameters that will be passed to plt.quiver function
    Returns
    -------
        Nothing but a cell wise quiver plot.
    """

    import matplotlib.pyplot as plt
    from matplotlib import rcParams
    from matplotlib.colors import to_hex

    def add_axis_label(ax, labels):
        ax.set_xlabel(labels[0])
        ax.set_ylabel(labels[1])
        ax.set_zlabel(labels[2])

    projection_dim_indexer = [x, y, z]

    # ensure axis_label prefix is not None
    if ekey is not None and axis_label_prefix is None:
        axis_label_prefix = ekey
    elif axis_label_prefix is None:
        axis_label_prefix = "dim"

    # ensure axis_labels is not None
    if axis_labels is None:
        axis_labels = [axis_label_prefix + "_" + str(index) for index in projection_dim_indexer]

    if type(color) is str:
        color = [color]

    if titles is None:
        titles = color

    assert len(color) == len(titles), "#titles does not match #color."

    if grid_color:
        plt.rcParams["grid.color"] = grid_color

    if alpha:
        quiver_3d_kwargs = dict(quiver_3d_kwargs)
        quiver_3d_kwargs["alpha"] = alpha

    if X is not None and V is not None:
        X = X[:, [x, y, z]]
        V = V[:, [x, y, z]]

    elif type(x) == str and type(y) == str and type(z) == str:
        if len(adata.var_names[adata.var.use_for_dynamics].intersection([x, y, z])) != 3:
            raise ValueError(
                "If you want to plot the vector flow of three genes, please make sure those three genes "
                "belongs to dynamics genes or .var.use_for_dynamics is True."
            )
        X = adata[:, projection_dim_indexer].layers[ekey].A
        V = adata[:, projection_dim_indexer].layers[vkey].A
        layer = ekey
    else:
        if ("X_" + basis in adata.obsm.keys()) and (vector + "_" + basis in adata.obsm.keys()):
            X = adata.obsm["X_" + basis][:, projection_dim_indexer]
            V = adata.obsm[vector + "_" + basis][:, projection_dim_indexer]
        else:
            if "X_" + basis not in adata.obsm.keys():
                layer, basis = basis.split("_")
                reduceDimension(adata, layer=layer, reduction_method=basis)
            if "kmc" not in adata.uns_keys():
                cell_velocities(adata, vkey="velocity_S", basis=basis)
                X = adata.obsm["X_" + basis][:, projection_dim_indexer]
                V = adata.obsm[vector + "_" + basis][:, projection_dim_indexer]
            else:
                kmc = adata.uns["kmc"]
                X = adata.obsm["X_" + basis][:, projection_dim_indexer]
                V = kmc.compute_density_corrected_drift(X, kmc.Idx, normalize_vector=True)
                adata.obsm[vector + "_" + basis] = V

    X, V = X.copy(), V.copy()
    if not show_magnitude:
        X = normalize(X, axis=0, norm="max")
        V = normalize(V, axis=0, norm="l2")
        V = normalize(V, axis=1, norm="l2")

    V /= 3 * quiver_autoscaler(X, V)
    if inverse:
        V = -V

    main_info("X shape: " + str(X.shape) + " V shape: " + str(V.shape))
    df = pd.DataFrame({"x": X[:, 0], "y": X[:, 1], "z": X[:, 2], "u": V[:, 0], "v": V[:, 1], "w": V[:, 2]})

    if cell_inds == "all":
        ix_choice = np.arange(adata.shape[0])
    elif cell_inds == "random":
        ix_choice = np.random.choice(np.range(adata.shape[0]), size=1000, replace=False)
    elif type(cell_inds) is int:
        ix_choice = np.random.choice(np.range(adata.shape[0]), size=cell_inds, replace=False)
    elif type(cell_inds) is list:
        if type(cell_inds[0]) is str:
            cell_inds = [adata.obs_names.to_list().index(i) for i in cell_inds]
        ix_choice = cell_inds
    else:
        ix_choice = np.arange(adata.shape[0])

    df = df.iloc[ix_choice, :]

    if background is None:
        _background = rcParams.get("figure.facecolor")
        background = to_hex(_background) if type(_background) is tuple else _background

    # single axis output
    x0, x1, x2 = df.iloc[:, 0], df.iloc[:, 1], df.iloc[:, 2]
    v0, v1, v2 = df.iloc[:, 3], df.iloc[:, 4], df.iloc[:, 5]
    nrows = len(color) // ncols
    if nrows * ncols < len(color):
        nrows += 1
    ncols = min(ncols, len(color))

    figure, axes = plt.subplots(nrows, ncols, figsize=figsize, subplot_kw=dict(projection="3d"))
    axes = np.array(axes)
    axes_flatten = axes.flatten()

    for i in range(len(color)):
        ax = axes_flatten[i]
        ax.set_title(color[i])
        norm = quiver_3d_kwargs["norm"]
        cmap = quiver_3d_kwargs["cmap"]
        color_vec = _get_adata_color_vec(adata, layer=layer, col=color[i])
        assert len(color_vec) > 0, "color vector or data vector size is 0"

        # convet categorical string data colors to labels
        if type(color_vec[0]) is str:
            unique_vals, color_vec = np.unique(color_vec, return_inverse=True)

        color_vec = cmap(norm(color_vec))

        # TODO due to matplotlib quiver3 impl, we need to add colors for arrow head segments
        # TODO if matplotlib changes its detailed impl, we may not need the following line
        color_vec = list(color_vec) + [element for element in list(color_vec) for _ in range(2)]
        # color_vec = matplotlib.colors.to_rgba(color_vec, alpha=alpha)
        main_debug("color vec len: " + str(len(color_vec)))
        ax.view_init(elev=elev, azim=azim)
        ax.quiver(
            x0,
            x1,
            x2,
            v0,
            v1,
            v2,
            color=color_vec,
            # facecolors=color_vec,
            **quiver_3d_kwargs,
        )
        ax.set_title(titles[i])
        ax.set_facecolor(background)
        add_axis_label(ax, axis_labels)

    if save_show_or_return == "save":
        s_kwargs = {
            "path": None,
            "prefix": "cell_wise_vectors_3d",
            "dpi": None,
            "ext": "pdf",
            "transparent": True,
            "close": True,
            "verbose": True,
        }
        s_kwargs = update_dict(s_kwargs, save_kwargs)
        save_fig(**s_kwargs)
    elif save_show_or_return == "show":
        plt.show()
    elif save_show_or_return == "return":
        return axes


def grid_vectors_3d():
    pass


# def velocity(adata, type) # type can be either one of the three, cellwise, velocity on grid, streamline plot.
# 	"""
#
# 	"""
#


def plot_LIC_gray(tex):
    """GET_P estimates the posterior probability and part of the energy.

    Arguments
    ---------
        Y: 'np.ndarray'
            Original data.
        V: 'np.ndarray'
            Original data.
        sigma2: 'float'
            sigma2 is defined as sum(sum((Y - V)**2)) / (N * D)
        gamma: 'float'
            Percentage of inliers in the samples. This is an inital value for EM iteration, and it is not important.
        a: 'float'
            Paramerter of the model of outliers. We assume the outliers obey uniform distribution, and the volume of
            outlier's variation space is a.

    Returns
    -------
    P: 'np.ndarray'
        Posterior probability, related to equation 27.
    E: `np.ndarray'
        Energy, related to equation 26.

    """
    import matplotlib.pyplot as plt

    tex = tex[:, ::-1]
    tex = tex.T

    M, N = tex.shape
    texture = np.empty((M, N, 4), np.float32)
    texture[:, :, 0] = tex
    texture[:, :, 1] = tex
    texture[:, :, 2] = tex
    texture[:, :, 3] = 1

    #     texture = scipy.ndimage.rotate(texture,-90)
    plt.figure()
    plt.imshow(texture)


def line_integral_conv(
    adata: AnnData,
    basis: str = "umap",
    U_grid: Optional[np.ndarray] = None,
    V_grid: Optional[np.ndarray] = None,
    xy_grid_nums: Union[tuple, list] = [50, 50],
    method: str = "yt",
    cmap: str = "viridis",
    normalize: bool = False,
    density: float = 1,
    lim=(0, 1),
    const_alpha: bool = False,
    kernellen: float = 100,
    V_threshold: Optional[float] = None,
    vector: str = "velocity",
    file=None,
    save_show_or_return: str = "show",
    save_kwargs: dict = {},
    g_kwargs_dict: dict = {},
):
    """Visualize vector field with quiver, streamline and line integral convolution (LIC), using velocity estimates on a
     grid from the associated data. A white noise background will be used for texture as default. Adjust the bounds of
     lim in the range of [0, 1] which applies upper and lower bounds to the values of line integral convolution and
     enhance the visibility of plots. When const_alpha=False, alpha will be weighted spatially by the values of line
     integral convolution; otherwise a constant value of the given alpha is used.

    Arguments
    ---------
        adata: :class:`~anndata.AnnData`
            AnnData object that contains U_grid and V_grid data
        basis: `str` (default: trimap)
            The dimension reduction method to use.
        U_grid: 'np.ndarray' (default: None)
            Original velocity on the first dimension of a 2 d grid.
        V_grid: 'np.ndarray' (default: None)
            Original velocity on the second dimension of a 2 d grid.
        xy_grid_nums: `tuple` (default: (50, 50))
            the number of grids in either x or y axis. The number of grids has to be the same on both dimensions.
        method: 'float'
            sigma2 is defined as sum(sum((Y - V)**2)) / (N * D)
        cmap: 'float'
            Percentage of inliers in the samples. This is an inital value for EM iteration, and it is not important.
        normalize: 'float'
            Paramerter of the model of outliers. We assume the outliers obey uniform distribution, and the volume of
            outlier's variation space is a.
        density: 'float'
            Paramerter of the model of outliers. We assume the outliers obey uniform distribution, and the volume of
            outlier's variation space is a.
        lim: 'float'
            Paramerter of the model of outliers. We assume the outliers obey uniform distribution, and the volume of
            outlier's variation space is a.
        const_alpha: 'float'
            Paramerter of the model of outliers. We assume the outliers obey uniform distribution, and the volume of
            outlier's variation space is a.
        kernellen: 'float'
            Paramerter of the model of outliers. We assume the outliers obey uniform distribution, and the volume of
            outlier's variation space is a.
        V_threshold: `float` or `None` (default: None)
            The threshold of velocity value for visualization
        vector: `str` (default: `velocity`)
            Which vector type will be used for plotting, one of {'velocity', 'acceleration'} or either velocity field or
            acceleration field will be plotted.
        save_show_or_return: {'show', 'save', 'return'} (default: `show`)
            Whether to save, show or return the figure.
        save_kwargs: `dict` (default: `{}`)
            A dictionary that will passed to the save_fig function. By default it is an empty dictionary and the
            save_fig function will use the {"path": None, "prefix": 'line_integral_conv', "dpi": None, "ext": 'pdf',
            "transparent": True, "close": True, "verbose": True} as its parameters. Otherwise you can provide a
            dictionary that properly modify those keys according to your needs.

    Returns
    -------
        Nothing, but plot the vector field with quiver, streamline and line integral convolution (LIC).
    """

    import matplotlib.pyplot as plt

    X = adata.obsm["X_" + basis][:, :2] if "X_" + basis in adata.obsm.keys() else None
    V = adata.obsm[vector + "_" + basis][:, :2] if vector + "_" + basis in adata.obsm.keys() else None

    if X is None:
        raise Exception(f"The {basis} dimension reduction is not performed over your data yet.")
    if V is None:
        raise Exception(f"The {basis}_velocity velocity (or velocity) result does not existed in your data.")

    if U_grid is None or V_grid is None:
        if "VecFld_" + basis in adata.uns.keys():
            # first check whether the sparseVFC reconstructed vector field exists
            X_grid_, V_grid = (
                adata.uns["VecFld_" + basis]["VecFld"]["grid"],
                adata.uns["VecFld_" + basis]["VecFld"]["grid_V"],
            )
            N = int(np.sqrt(V_grid.shape[0]))
            U_grid = np.reshape(V_grid[:, 0], (N, N)).T
            V_grid = np.reshape(V_grid[:, 1], (N, N)).T

        elif "grid_velocity_" + basis in adata.uns.keys():
            # then check whether the Gaussian Kernel vector field exists
            X_grid_, V_grid_, _ = (
                adata.uns["grid_velocity_" + basis]["X_grid"],
                adata.uns["grid_velocity_" + basis]["V_grid"],
                adata.uns["grid_velocity_" + basis]["D"],
            )
            U_grid = V_grid_[0, :, :].T
            V_grid = V_grid_[1, :, :].T
        else:
            # if no VF or Gaussian Kernel vector fields, recreate it
            grid_kwargs_dict = {
                "density": None,
                "smooth": None,
                "n_neighbors": None,
                "min_mass": None,
                "autoscale": False,
                "adjust_for_stream": True,
                "V_threshold": None,
            }
            grid_kwargs_dict.update(g_kwargs_dict)

            X_grid_, V_grid_, _ = velocity_on_grid(X[:, [0, 1]], V[:, [0, 1]], xy_grid_nums, **grid_kwargs_dict)
            U_grid = V_grid_[0, :, :].T
            V_grid = V_grid_[1, :, :].T

    if V_threshold is not None:
        mass = np.sqrt((V_grid ** 2).sum(0))
        if V_threshold is not None:
            V_grid[0][mass.reshape(V_grid[0].shape) < V_threshold] = np.nan

    if method == "yt":
        try:
            import yt
        except ImportError:
            print(
                "Please first install yt package to use the line integral convolution plot method. "
                "Install instruction is provided here: https://yt-project.org/"
            )

        velocity_x_ori, velocity_y_ori, velocity_z_ori = (
            U_grid,
            V_grid,
            np.zeros(U_grid.shape),
        )
        velocity_x = np.repeat(velocity_x_ori[:, :, np.newaxis], V_grid.shape[1], axis=2)
        velocity_y = np.repeat(velocity_y_ori[:, :, np.newaxis], V_grid.shape[1], axis=2)
        velocity_z = np.repeat(velocity_z_ori[np.newaxis, :, :], V_grid.shape[1], axis=0)

        data = {}

        data["velocity_x"] = (velocity_x, "km/s")
        data["velocity_y"] = (velocity_y, "km/s")
        data["velocity_z"] = (velocity_z, "km/s")
        data["velocity_sum"] = (
            np.sqrt(velocity_x ** 2 + velocity_y ** 2),
            "km/s",
        )

        ds = yt.load_uniform_grid(data, data["velocity_x"][0].shape, length_unit=(1.0, "Mpc"))
        slc = yt.SlicePlot(ds, "z", ["velocity_sum"])
        slc.set_cmap("velocity_sum", cmap)
        slc.set_log("velocity_sum", False)

        slc.annotate_velocity(normalize=normalize)
        slc.annotate_streamlines("velocity_x", "velocity_y", density=density)
        slc.annotate_line_integral_convolution(
            "velocity_x",
            "velocity_y",
            lim=lim,
            const_alpha=const_alpha,
            kernellen=kernellen,
        )

        slc.set_xlabel(basis + "_1")
        slc.set_ylabel(basis + "_2")

        slc.show()

        if file is not None:
            # plt.rc('font', family='serif', serif='Times')
            # plt.rc('text', usetex=True)
            # plt.rc('xtick', labelsize=8)
            # plt.rc('ytick', labelsize=8)
            # plt.rc('axes', labelsize=8)
            slc.save(file, mpl_kwargs={"figsize": [2, 2]})
    elif method == "lic":
        # velocyto_tex = runlic(V_grid, V_grid, 100)
        # plot_LIC_gray(velocyto_tex)
        pass

    if save_show_or_return == "save":
        s_kwargs = {
            "path": None,
            "prefix": "line_integral_conv",
            "dpi": None,
            "ext": "pdf",
            "transparent": True,
            "close": True,
            "verbose": True,
        }
        s_kwargs = update_dict(s_kwargs, save_kwargs)

        save_fig(**s_kwargs)
    elif save_show_or_return == "show":
        plt.tight_layout()
        plt.show()
    elif save_show_or_return == "return":
        return slc


@docstrings.with_indent(4)
def cell_wise_vectors(
    adata: AnnData,
    basis: str = "umap",
    x: int = 0,
    y: int = 1,
    z: int = 2,
<<<<<<< HEAD
    ekey: str = "M_s",
    vkey: str = "velocity_S",
    color: Union[str, List[str]] = "ntr",
    layer: str = "X",
    highlights: Optional[list] = None,
    labels: Optional[list] = None,
    values: Optional[list] = None,
    theme: Optional[str] = None,
    cmap: Optional[str] = None,
    color_key: Union[dict, list] = None,
    color_key_cmap: Optional[str] = None,
    background: Optional[str] = "white",
    ncols: int = 4,
    pointsize: Union[None, float] = None,
    figsize: tuple = (6, 4),
    show_legend="on data",
    use_smoothed: bool = True,
    ax: Optional[Axes] = None,
    sort: str = "raw",
    aggregate: Optional[str] = None,
    show_arrowed_spines: bool = False,
    inverse: True = False,
    cell_inds: str = "all",
    quiver_size: Optional[float] = 1,
    quiver_length: Optional[float] = None,
    vector: str = "velocity",
    frontier: bool = False,
    save_show_or_return: str = "show",
    save_kwargs: dict = {},
    s_kwargs_dict: dict = {},
    projection: str = "2d",
    **cell_wise_kwargs,
):
    """Plot the velocity or acceleration vector of each cell.
    Parameters
    ----------
        %(scatters.parameters.no_show_legend|kwargs|save_kwargs)s
        ekey: `str` (default: "M_s")
            The expression key
        vkey: `str` (default: "velocity_S")
            The velocity key
        inverse: `bool` (default: False)
            Whether to inverse the direction of the velocity vectors.
        cell_inds: `str` or `list` (default: all)
            the cell index that will be chosen to draw velocity vectors. Can be a list of integers (cell indices) or str
            (Cell names).
        quiver_size: `float` or None (default: None)
            The size of quiver. If None, we will use set quiver_size to be 1. Note that quiver quiver_size is used to
            calculate the head_width (10 x quiver_size), head_length (12 x quiver_size) and headaxislength (8 x
            quiver_size) of the quiver. This is done via the `default_quiver_args` function which also calculate the
            scale of the quiver (1 / quiver_length).
        quiver_length: `float` or None (default: None)
            The length of quiver. The quiver length which will be used to calculate scale of quiver. Note that befoe
            applying `default_quiver_args` velocity values are first rescaled via the quiver_autoscaler function. Scale
            of quiver indicates the nuumber of data units per arrow length unit, e.g., m/s per plot width; a smaller
            scale parameter makes the arrow longer.
        vector: `str` (default: `velocity`)
            Which vector type will be used for plotting, one of {'velocity', 'acceleration'} or either velocity field or
            acceleration field will be plotted.
        frontier: `bool` (default: `False`)
            Whether to add the frontier. Scatter plots can be enhanced by using transparency (alpha) in order to show
            area of high density and multiple scatter plots can be used to delineate a frontier. See matplotlib tips &
            tricks cheatsheet (https://github.com/matplotlib/cheatsheets). Originally inspired by figures from scEU-seq
            paper: https://science.sciencemag.org/content/367/6482/1151.
        save_kwargs: `dict` (default: `{}`)
            A dictionary that will passed to the save_fig function. By default it is an empty dictionary and the
            save_fig function will use the {"path": None, "prefix": 'cell_wise_velocity', "dpi": None, "ext": 'pdf',
            "transparent": True, "close": True, "verbose": True} as its parameters. Otherwise you can provide a
            dictionary that properly modify those keys according to your needs.
        s_kwargs_dict: `dict` (default: {})
            The dictionary of the scatter arguments.
        cell_wise_kwargs:
            Additional parameters that will be passed to plt.quiver function
    Returns
    -------
        Nothing but a cell wise quiver plot.
    """

    import matplotlib.pyplot as plt
    from matplotlib import rcParams
    from matplotlib.colors import to_hex

    if projection == "2d":
        projection_dim_indexer = [x, y]
    elif projection == "3d":
        projection_dim_indexer = [x, y, z]
    if type(x) == str and type(y) == str:
        if len(adata.var_names[adata.var.use_for_dynamics].intersection([x, y])) != 2:
            raise ValueError(
                "If you want to plot the vector flow of two genes, please make sure those two genes "
                "belongs to dynamics genes or .var.use_for_dynamics is True."
            )
        X = adata[:, projection_dim_indexer].layers[ekey].A
        V = adata[:, projection_dim_indexer].layers[vkey].A
        layer = ekey
    else:
        if ("X_" + basis in adata.obsm.keys()) and (vector + "_" + basis in adata.obsm.keys()):
            X = adata.obsm["X_" + basis][:, projection_dim_indexer]
            V = adata.obsm[vector + "_" + basis][:, projection_dim_indexer]
        else:
            if "X_" + basis not in adata.obsm.keys():
                layer, basis = basis.split("_")
                reduceDimension(adata, layer=layer, reduction_method=basis)
            if "kmc" not in adata.uns_keys():
                cell_velocities(adata, vkey="velocity_S", basis=basis)
                X = adata.obsm["X_" + basis][:, projection_dim_indexer]
                V = adata.obsm[vector + "_" + basis][:, projection_dim_indexer]
            else:
                kmc = adata.uns["kmc"]
                X = adata.obsm["X_" + basis][:, projection_dim_indexer]
                V = kmc.compute_density_corrected_drift(X, kmc.Idx, normalize_vector=True)
                adata.obsm[vector + "_" + basis] = V

    X, V = X.copy(), V.copy()

    V /= 3 * quiver_autoscaler(X, V)
    if inverse:
        V = -V
    df = None
    main_info("X shape: " + str(X.shape) + " V shape: " + str(V.shape))
    if projection == "2d":
        df = pd.DataFrame({"x": X[:, 0], "y": X[:, 1], "u": V[:, 0], "v": V[:, 1]})
    elif projection == "3d":
        df = pd.DataFrame({"x": X[:, 0], "y": X[:, 1], "z": X[:, 2], "u": V[:, 0], "v": V[:, 1], "w": V[:, 2]})
    else:
        raise NotImplementedError

    if cell_inds == "all":
        ix_choice = np.arange(adata.shape[0])
    elif cell_inds == "random":
        ix_choice = np.random.choice(np.range(adata.shape[0]), size=1000, replace=False)
    elif type(cell_inds) is int:
        ix_choice = np.random.choice(np.range(adata.shape[0]), size=cell_inds, replace=False)
    elif type(cell_inds) is list:
        if type(cell_inds[0]) is str:
            cell_inds = [adata.obs_names.to_list().index(i) for i in cell_inds]
        ix_choice = cell_inds

    df = df.iloc[ix_choice, :]

    if background is None:
        _background = rcParams.get("figure.facecolor")
        background = to_hex(_background) if type(_background) is tuple else _background

    if quiver_size is None:
        quiver_size = 1
    if background == "black":
        edgecolors = "white"
    else:
        edgecolors = "black"

    head_w, head_l, ax_l, scale = default_quiver_args(quiver_size, quiver_length)  #
    quiver_kwargs = {
        "angles": "xy",
        "scale": scale,
        "scale_units": "xy",
        "width": 0.0005,
        "headwidth": head_w,
        "headlength": head_l,
        "headaxislength": ax_l,
        "minshaft": 1,
        "minlength": 1,
        "pivot": "tail",
        "linewidth": 0.1,
        "edgecolors": edgecolors,
        "alpha": 1,
        "zorder": 10,
    }
    quiver_kwargs = update_dict(quiver_kwargs, cell_wise_kwargs)
    quiver_3d_kwargs = {"arrow_length_ratio": scale}

    axes_list, color_list, _ = scatters(
        adata=adata,
        basis=basis,
        x=x,
        y=y,
        z=z,
        color=color,
        layer=layer,
        highlights=highlights,
        labels=labels,
        values=values,
        theme=theme,
        cmap=cmap,
        color_key=color_key,
        color_key_cmap=color_key_cmap,
        background=background,
        ncols=ncols,
        pointsize=pointsize,
        figsize=figsize,
        show_legend=show_legend,
        use_smoothed=use_smoothed,
        aggregate=aggregate,
        show_arrowed_spines=show_arrowed_spines,
        ax=ax,
        sort=sort,
        save_show_or_return="return",
        frontier=frontier,
        projection=projection,
        **s_kwargs_dict,
        return_all=True,
    )

    # single axis output
    if type(axes_list) != list:
        axes_list = [axes_list]
    x0, x1 = df.iloc[:, 0], df.iloc[:, 1]
    v0, v1 = df.iloc[:, 2], df.iloc[:, 3]

    if projection == "3d":
        x0, x1, x2 = df.iloc[:, 0], df.iloc[:, 1], df.iloc[:, 2]
        v0, v1, v2 = df.iloc[:, 3], df.iloc[:, 4], df.iloc[:, 5]

    for i in range(len(axes_list)):
        ax = axes_list[i]
        if projection == "2d":
            ax.quiver(
                x0,
                x1,
                v0,
                v1,
                color=color_list[i],
                facecolors=color_list[i],
                **quiver_kwargs,
            )
        elif projection == "3d":
            ax.quiver(
                x0,
                x1,
                x2,
                v0,
                v1,
                v2,
                # color=color_list[i],
                # facecolors=color_list[i],
                **quiver_3d_kwargs,
            )
        ax.set_facecolor(background)

    if save_show_or_return == "save":
        s_kwargs = {
            "path": None,
            "prefix": "cell_wise_vector",
            "dpi": None,
            "ext": "pdf",
            "transparent": True,
            "close": True,
            "verbose": True,
        }
        s_kwargs = update_dict(s_kwargs, save_kwargs)

        save_fig(**s_kwargs)
    elif save_show_or_return == "show":
        if projection != "3d":
            plt.tight_layout()
        plt.show()
    elif save_show_or_return == "return":
        return axes_list


@docstrings.with_indent(4)
def cell_wise_vectors(
    adata: AnnData,
    basis: str = "umap",
    x: int = 0,
    y: int = 1,
=======
>>>>>>> d1000055
    ekey: str = "M_s",
    vkey: str = "velocity_S",
    color: Union[str, List[str]] = "ntr",
    layer: str = "X",
    highlights: Optional[list] = None,
    labels: Optional[list] = None,
    values: Optional[list] = None,
    theme: Optional[str] = None,
    cmap: Optional[str] = None,
    color_key: Union[dict, list] = None,
    color_key_cmap: Optional[str] = None,
    background: Optional[str] = "white",
    ncols: int = 4,
    pointsize: Union[None, float] = None,
    figsize: tuple = (6, 4),
    show_legend="on data",
    use_smoothed: bool = True,
    ax: Optional[Axes] = None,
    sort: str = "raw",
    aggregate: Optional[str] = None,
    show_arrowed_spines: bool = False,
    inverse: True = False,
    cell_inds: str = "all",
    quiver_size: Optional[float] = 1,
    quiver_length: Optional[float] = None,
    vector: str = "velocity",
    frontier: bool = False,
    save_show_or_return: str = "show",
    save_kwargs: dict = {},
    s_kwargs_dict: dict = {},
    projection: str = "2d",
    **cell_wise_kwargs,
):
    """Plot the velocity or acceleration vector of each cell.

    Parameters
    ----------
        %(scatters.parameters.no_show_legend|kwargs|save_kwargs)s
        ekey: `str` (default: "M_s")
            The expression key
        vkey: `str` (default: "velocity_S")
            The velocity key
        inverse: `bool` (default: False)
            Whether to inverse the direction of the velocity vectors.
        cell_inds: `str` or `list` (default: all)
            the cell index that will be chosen to draw velocity vectors. Can be a list of integers (cell indices) or str
            (Cell names).
        quiver_size: `float` or None (default: None)
            The size of quiver. If None, we will use set quiver_size to be 1. Note that quiver quiver_size is used to
            calculate the head_width (10 x quiver_size), head_length (12 x quiver_size) and headaxislength (8 x
            quiver_size) of the quiver. This is done via the `default_quiver_args` function which also calculate the
            scale of the quiver (1 / quiver_length).
        quiver_length: `float` or None (default: None)
            The length of quiver. The quiver length which will be used to calculate scale of quiver. Note that befoe
            applying `default_quiver_args` velocity values are first rescaled via the quiver_autoscaler function. Scale
            of quiver indicates the nuumber of data units per arrow length unit, e.g., m/s per plot width; a smaller
            scale parameter makes the arrow longer.
        vector: `str` (default: `velocity`)
            Which vector type will be used for plotting, one of {'velocity', 'acceleration'} or either velocity field or
            acceleration field will be plotted.
        frontier: `bool` (default: `False`)
            Whether to add the frontier. Scatter plots can be enhanced by using transparency (alpha) in order to show
            area of high density and multiple scatter plots can be used to delineate a frontier. See matplotlib tips &
            tricks cheatsheet (https://github.com/matplotlib/cheatsheets). Originally inspired by figures from scEU-seq
            paper: https://science.sciencemag.org/content/367/6482/1151.
        save_kwargs: `dict` (default: `{}`)
            A dictionary that will passed to the save_fig function. By default it is an empty dictionary and the
            save_fig function will use the {"path": None, "prefix": 'cell_wise_velocity', "dpi": None, "ext": 'pdf',
            "transparent": True, "close": True, "verbose": True} as its parameters. Otherwise you can provide a
            dictionary that properly modify those keys according to your needs.
        s_kwargs_dict: `dict` (default: {})
            The dictionary of the scatter arguments.
        cell_wise_kwargs:
            Additional parameters that will be passed to plt.quiver function
    Returns
    -------
        Nothing but a cell wise quiver plot.
    """

    import matplotlib.pyplot as plt
    from matplotlib import rcParams
    from matplotlib.colors import to_hex

    if projection == "2d":
        projection_dim_indexer = [x, y]
    elif projection == "3d":
        projection_dim_indexer = [x, y, z]
    if type(x) == str and type(y) == str:
        if len(adata.var_names[adata.var.use_for_dynamics].intersection([x, y])) != 2:
            raise ValueError(
                "If you want to plot the vector flow of two genes, please make sure those two genes "
                "belongs to dynamics genes or .var.use_for_dynamics is True."
            )
        X = adata[:, projection_dim_indexer].layers[ekey].A
        V = adata[:, projection_dim_indexer].layers[vkey].A
        layer = ekey
    else:
        if ("X_" + basis in adata.obsm.keys()) and (vector + "_" + basis in adata.obsm.keys()):
            X = adata.obsm["X_" + basis][:, projection_dim_indexer]
            V = adata.obsm[vector + "_" + basis][:, projection_dim_indexer]
        else:
            if "X_" + basis not in adata.obsm.keys():
                layer, basis = basis.split("_")
                reduceDimension(adata, layer=layer, reduction_method=basis)
            if "kmc" not in adata.uns_keys():
                cell_velocities(adata, vkey="velocity_S", basis=basis)
                X = adata.obsm["X_" + basis][:, projection_dim_indexer]
                V = adata.obsm[vector + "_" + basis][:, projection_dim_indexer]
            else:
                kmc = adata.uns["kmc"]
                X = adata.obsm["X_" + basis][:, projection_dim_indexer]
                V = kmc.compute_density_corrected_drift(X, kmc.Idx, normalize_vector=True)
                adata.obsm[vector + "_" + basis] = V

    X, V = X.copy(), V.copy()

    V /= 3 * quiver_autoscaler(X, V)
    if inverse:
        V = -V
    df = None
    main_info("X shape: " + str(X.shape) + " V shape: " + str(V.shape))
    if projection == "2d":
        df = pd.DataFrame({"x": X[:, 0], "y": X[:, 1], "u": V[:, 0], "v": V[:, 1]})
    elif projection == "3d":
        df = pd.DataFrame({"x": X[:, 0], "y": X[:, 1], "z": X[:, 2], "u": V[:, 0], "v": V[:, 1], "w": V[:, 2]})
    else:
        raise NotImplementedError

    if cell_inds == "all":
        ix_choice = np.arange(adata.shape[0])
    elif cell_inds == "random":
        ix_choice = np.random.choice(np.range(adata.shape[0]), size=1000, replace=False)
    elif type(cell_inds) is int:
        ix_choice = np.random.choice(np.range(adata.shape[0]), size=cell_inds, replace=False)
    elif type(cell_inds) is list:
        if type(cell_inds[0]) is str:
            cell_inds = [adata.obs_names.to_list().index(i) for i in cell_inds]
        ix_choice = cell_inds

    df = df.iloc[ix_choice, :]

    if background is None:
        _background = rcParams.get("figure.facecolor")
        background = to_hex(_background) if type(_background) is tuple else _background

    if quiver_size is None:
        quiver_size = 1
    if background == "black":
        edgecolors = "white"
    else:
        edgecolors = "black"

    head_w, head_l, ax_l, scale = default_quiver_args(quiver_size, quiver_length)  #
    quiver_kwargs = {
        "angles": "xy",
        "scale": scale,
        "scale_units": "xy",
        "width": 0.0005,
        "headwidth": head_w,
        "headlength": head_l,
        "headaxislength": ax_l,
        "minshaft": 1,
        "minlength": 1,
        "pivot": "tail",
        "linewidth": 0.1,
        "edgecolors": edgecolors,
        "alpha": 1,
        "zorder": 10,
    }
    quiver_kwargs = update_dict(quiver_kwargs, cell_wise_kwargs)
    quiver_3d_kwargs = {"arrow_length_ratio": scale}

    axes_list, color_list, _ = scatters(
        adata=adata,
        basis=basis,
        x=x,
        y=y,
        z=z,
        color=color,
        layer=layer,
        highlights=highlights,
        labels=labels,
        values=values,
        theme=theme,
        cmap=cmap,
        color_key=color_key,
        color_key_cmap=color_key_cmap,
        background=background,
        ncols=ncols,
        pointsize=pointsize,
        figsize=figsize,
        show_legend=show_legend,
        use_smoothed=use_smoothed,
        aggregate=aggregate,
        show_arrowed_spines=show_arrowed_spines,
        ax=ax,
        sort=sort,
        save_show_or_return="return",
        frontier=frontier,
        projection=projection,
        **s_kwargs_dict,
        return_all=True,
    )

    # single axis output
    if type(axes_list) != list:
        axes_list = [axes_list]
    x0, x1 = df.iloc[:, 0], df.iloc[:, 1]
    v0, v1 = df.iloc[:, 2], df.iloc[:, 3]

    if projection == "3d":
        x0, x1, x2 = df.iloc[:, 0], df.iloc[:, 1], df.iloc[:, 2]
        v0, v1, v2 = df.iloc[:, 3], df.iloc[:, 4], df.iloc[:, 5]

    for i in range(len(axes_list)):
        ax = axes_list[i]
        if projection == "2d":
            ax.quiver(
                x0,
                x1,
                v0,
                v1,
                color=color_list[i],
                facecolors=color_list[i],
                **quiver_kwargs,
            )
        elif projection == "3d":
            ax.quiver(
                x0,
                x1,
                x2,
                v0,
                v1,
                v2,
                # color=color_list[i],
                # facecolors=color_list[i],
                **quiver_3d_kwargs,
            )
        ax.set_facecolor(background)

    if save_show_or_return == "save":
        s_kwargs = {
            "path": None,
            "prefix": "cell_wise_vector",
            "dpi": None,
            "ext": "pdf",
            "transparent": True,
            "close": True,
            "verbose": True,
        }
        s_kwargs = update_dict(s_kwargs, save_kwargs)

        save_fig(**s_kwargs)
    elif save_show_or_return == "show":
        if projection != "3d":
            plt.tight_layout()
        plt.show()
    elif save_show_or_return == "return":
        return axes_list


@docstrings.with_indent(4)
def grid_vectors(
    adata: AnnData,
    basis: str = "umap",
    x: int = 0,
    y: int = 1,
    ekey: str = "M_s",
    vkey: str = "velocity_S",
    color: Union[str, List[str]] = "ntr",
    layer: str = "X",
    highlights: Optional[list] = None,
    labels: Optional[list] = None,
    values: Optional[list] = None,
    theme: Optional[str] = None,
    cmap: Optional[str] = None,
    color_key: Union[dict, list] = None,
    color_key_cmap: Optional[str] = None,
    background: Optional[str] = "white",
    ncols: int = 4,
    pointsize: Union[None, float] = None,
    figsize: tuple = (6, 4),
    show_legend="on data",
    use_smoothed: bool = True,
    ax: Optional[Axes] = None,
    sort: str = "raw",
    aggregate: Optional[str] = None,
    show_arrowed_spines: bool = False,
    inverse: bool = False,
    cell_inds: Union[str, list] = "all",
    method: str = "gaussian",
    xy_grid_nums: list = [50, 50],
    cut_off_velocity: bool = True,
    quiver_size: Optional[float] = None,
    quiver_length: Optional[float] = None,
    vector: str = "velocity",
    frontier: bool = False,
    save_show_or_return: str = "show",
    save_kwargs: dict = {},
    s_kwargs_dict: dict = {},
    q_kwargs_dict: dict = {},
    **grid_kwargs,
):
    """Plot the velocity or acceleration vector of each cell on a grid.

    Parameters
    ----------
        %(scatters.parameters.no_show_legend|kwargs|save_kwargs)s
        ekey: `str` (default: "M_s")
            The expression key
        vkey: `str` (default: "velocity_S")
            The velocity key
        inverse: `bool` (default: False)
            Whether to inverse the direction of the velocity vectors.
        cell_inds: `str` or `list` (default: all)
            the cell index that will be chosen to draw velocity vectors. Can be a list of integers (cell integer
            indices)  or str (Cell names).
        method: `str` (default: `SparseVFC`)
            Method to reconstruct the vector field. Currently it supports either SparseVFC (default) or the empirical
            method Gaussian kernel method from RNA velocity (Gaussian).
        xy_grid_nums: `tuple` (default: (50, 50))
            the number of grids in either x or y axis.
        cut_off_velocity: `bool` (default: True)
            Whether to remove small velocity vectors from the recovered the vector field grid, either through the simple
            Gaussian kernel (applicable to 2D) or the powerful sparseVFC approach.
        quiver_size: `float` or None (default: None)
            The size of quiver. If None, we will use set quiver_size to be 1. Note that quiver quiver_size is used to
            calculate the head_width (10 x quiver_size), head_length (12 x quiver_size) and headaxislength (8 x
            quiver_size) of the quiver. This is done via the `default_quiver_args` function which also calculate the
            scale of the quiver (1 / quiver_length).
        quiver_length: `float` or None (default: None)
            The length of quiver. The quiver length which will be used to calculate scale of quiver. Note that befoe
            applying `default_quiver_args` velocity values are first rescaled via the quiver_autoscaler function. Scale
            of quiver indicates the nuumber of data units per arrow length unit, e.g., m/s per plot width; a smaller
            scale parameter makes the arrow longer.
        vector: `str` (default: `velocity`)
            Which vector type will be used for plotting, one of {'velocity', 'acceleration'} or either velocity field or
            acceleration field will be plotted.
        frontier: `bool` (default: `False`)
            Whether to add the frontier. Scatter plots can be enhanced by using transparency (alpha) in order to show
            area of high density and multiple scatter plots can be used to delineate a frontier. See matplotlib tips &
            tricks cheatsheet (https://github.com/matplotlib/cheatsheets). Originally inspired by figures from scEU-seq
            paper: https://science.sciencemag.org/content/367/6482/1151.
        save_kwargs: `dict` (default: `{}`)
            A dictionary that will passed to the save_fig function. By default it is an empty dictionary and the
            save_fig function will use the {"path": None, "prefix": 'grid_velocity', "dpi": None, "ext": 'pdf',
            "transparent": True, "close": True, "verbose": True} as its parameters. Otherwise you can provide a
            dictionary that properly modify those keys according to your needs.
        s_kwargs_dict: `dict` (default: {})
            The dictionary of the scatter arguments.
        q_kwargs_dict: `dict` (default: {})
            The dictionary of the quiver arguments.
        grid_kwargs:
            Additional parameters that will be passed to velocity_on_grid function.

    Returns
    -------
        Nothing but a quiver plot on the grid.
    """

    import matplotlib.pyplot as plt
    from matplotlib import rcParams
    from matplotlib.colors import to_hex

    if type(x) == str and type(y) == str:
        if len(adata.var_names[adata.var.use_for_dynamics].intersection([x, y])) != 2:
            raise ValueError(
                "If you want to plot the vector flow of two genes, please make sure those two genes "
                "belongs to dynamics genes or .var.use_for_dynamics is True."
            )
        X = adata[:, [x, y]].layers[ekey].A
        V = adata[:, [x, y]].layers[vkey].A
        layer = ekey
    else:
        if ("X_" + basis in adata.obsm.keys()) and (vector + "_" + basis in adata.obsm.keys()):
            X = adata.obsm["X_" + basis][:, [x, y]]
            V = adata.obsm[vector + "_" + basis][:, [x, y]]
        else:
            if "X_" + basis not in adata.obsm.keys():
                layer, basis = basis.split("_")
                reduceDimension(adata, layer=layer, reduction_method=basis)
            if "kmc" not in adata.uns_keys():
                cell_velocities(adata, vkey="velocity_S", basis=basis)
                X = adata.obsm["X_" + basis][:, [x, y]]
                V = adata.obsm[vector + "_" + basis][:, [x, y]]
            else:
                kmc = adata.uns["kmc"]
                X = adata.obsm["X_" + basis][:, [x, y]]
                V = kmc.compute_density_corrected_drift(X, kmc.Idx, normalize_vector=True)
                adata.obsm[vector + "_" + basis] = V

    X, V = X.copy(), V.copy()

    if cell_inds == "all":
        ix_choice = np.arange(adata.shape[0])
    elif cell_inds == "random":
        ix_choice = np.random.choice(np.range(adata.shape[0]), size=1000, replace=False)
    elif type(cell_inds) is int:
        ix_choice = np.random.choice(np.range(adata.shape[0]), size=cell_inds, replace=False)
    elif type(cell_inds) is list:
        if type(cell_inds[0]) is str:
            cell_inds = [adata.obs_names.to_list().index(i) for i in cell_inds]
        ix_choice = cell_inds

    X, V = X[ix_choice, :], V[ix_choice, :]  # 0, 0

    grid_kwargs_dict = {
        "density": None,
        "smooth": None,
        "n_neighbors": None,
        "min_mass": None,
        "autoscale": False,
        "adjust_for_stream": True,
        "V_threshold": None,
    }
    grid_kwargs_dict = update_dict(grid_kwargs_dict, grid_kwargs)

    if method.lower() == "sparsevfc":
        if "VecFld_" + basis not in adata.uns.keys():
            VectorField(adata, basis=basis, dims=[x, y])
        X_grid, V_grid = (
            adata.uns["VecFld_" + basis]["grid"],
            adata.uns["VecFld_" + basis]["grid_V"],
        )
        N = int(np.sqrt(V_grid.shape[0]))

        if cut_off_velocity:
            X_grid, p_mass, neighs, weight = prepare_velocity_grid_data(
                X,
                xy_grid_nums,
                density=grid_kwargs_dict["density"],
                smooth=grid_kwargs_dict["smooth"],
                n_neighbors=grid_kwargs_dict["n_neighbors"],
            )
            for i in ["density", "smooth", "n_neighbors"]:
                grid_kwargs_dict.pop(i)

            VecFld, func = vecfld_from_adata(adata, basis)

            V_emb = func(X)
            V_grid = (V_emb[neighs] * weight[:, :, None]).sum(1) / np.maximum(1, p_mass)[:, None]
            X_grid, V_grid = grid_velocity_filter(
                V_emb=V,
                neighs=neighs,
                p_mass=p_mass,
                X_grid=X_grid,
                V_grid=V_grid,
                **grid_kwargs_dict,
            )
        else:
            X_grid, V_grid = (
                np.array([np.unique(X_grid[:, 0]), np.unique(X_grid[:, 1])]),
                np.array([V_grid[:, 0].reshape((N, N)), V_grid[:, 1].reshape((N, N))]),
            )
    elif method.lower() == "gaussian":
        X_grid, V_grid, D = velocity_on_grid(
            X,
            V,
            xy_grid_nums,
            cut_off_velocity=cut_off_velocity,
            **grid_kwargs_dict,
        )
    elif "grid_velocity_" + basis in adata.uns.keys():
        X_grid, V_grid, _ = (
            adata.uns["grid_velocity_" + basis]["VecFld"]["X_grid"],
            adata.uns["grid_velocity_" + basis]["VecFld"]["V_grid"],
            adata.uns["grid_velocity_" + basis]["VecFld"]["D"],
        )
    else:
        raise Exception(
            "Vector field learning method {} is not supported or the grid velocity is collected for "
            "the current adata object.".format(method)
        )

    V_grid /= 3 * quiver_autoscaler(X_grid, V_grid)
    if inverse:
        V_grid = -V_grid

    if background is None:
        _background = rcParams.get("figure.facecolor")
        background = to_hex(_background) if type(_background) is tuple else _background
    if quiver_size is None:
        quiver_size = 1
    if background == "black":
        edgecolors = "white"
    else:
        edgecolors = "black"

    head_w, head_l, ax_l, scale = default_quiver_args(quiver_size, quiver_length)

    quiver_kwargs = {
        "angles": "xy",
        "scale": scale,
        "scale_units": "xy",
        "width": 0.0005,
        "headwidth": head_w,
        "headlength": head_l,
        "headaxislength": ax_l,
        "minshaft": 1,
        "minlength": 1,
        "pivot": "tail",
        "edgecolors": edgecolors,
        "linewidth": 0.2,
        "facecolors": edgecolors,
        "color": edgecolors,
        "alpha": 1,
        "zorder": 3,
    }
    quiver_kwargs = update_dict(quiver_kwargs, q_kwargs_dict)

    # if ax is None:
    #     plt.figure(facecolor=background)
    axes_list, _, font_color = scatters(
        adata=adata,
        basis=basis,
        x=x,
        y=y,
        color=color,
        layer=layer,
        highlights=highlights,
        labels=labels,
        values=values,
        theme=theme,
        cmap=cmap,
        color_key=color_key,
        color_key_cmap=color_key_cmap,
        background=background,
        ncols=ncols,
        pointsize=pointsize,
        figsize=figsize,
        show_legend=show_legend,
        use_smoothed=use_smoothed,
        aggregate=aggregate,
        show_arrowed_spines=show_arrowed_spines,
        ax=ax,
        sort=sort,
        save_show_or_return="return",
        frontier=frontier,
        **s_kwargs_dict,
        return_all=True,
    )

    if type(axes_list) == list:
        for i in range(len(axes_list)):
            axes_list[i].quiver(X_grid[0], X_grid[1], V_grid[0], V_grid[1], **quiver_kwargs)
            axes_list[i].set_facecolor(background)
    else:
        axes_list.quiver(X_grid[0], X_grid[1], V_grid[0], V_grid[1], **quiver_kwargs)
        axes_list.set_facecolor(background)

    if save_show_or_return == "save":
        s_kwargs = {
            "path": None,
            "prefix": "grid_velocity",
            "dpi": None,
            "ext": "pdf",
            "transparent": True,
            "close": True,
            "verbose": True,
        }
        s_kwargs = update_dict(s_kwargs, save_kwargs)

        save_fig(**s_kwargs)
    elif save_show_or_return == "show":
        plt.tight_layout()
        plt.show()
    elif save_show_or_return == "return":
        return axes_list


@docstrings.with_indent(4)
def streamline_plot(
    adata: AnnData,
    basis: str = "umap",
    x: int = 0,
    y: int = 1,
    ekey: str = "M_s",
    vkey: str = "velocity_S",
    color: Union[str, List[str]] = "ntr",
    layer: str = "X",
    highlights: Optional[list] = None,
    labels: Optional[list] = None,
    values: Optional[list] = None,
    theme: Optional[str] = None,
    cmap: Optional[str] = None,
    color_key: Union[dict, list] = None,
    color_key_cmap: Optional[str] = None,
    background: Optional[str] = "white",
    ncols: int = 4,
    pointsize: Union[None, float] = None,
    figsize: tuple = (6, 4),
    show_legend="on data",
    use_smoothed: bool = True,
    ax: Optional[Axes] = None,
    sort: str = "raw",
    aggregate: Optional[str] = None,
    show_arrowed_spines: bool = False,
    inverse: bool = False,
    cell_inds: Union[str, list] = "all",
    method: str = "gaussian",
    xy_grid_nums: list = [50, 50],
    cut_off_velocity: bool = True,
    density: float = 1,
    linewidth: float = 1,
    streamline_alpha: float = 1,
    vector: str = "velocity",
    frontier: bool = False,
    save_show_or_return: str = "show",
    save_kwargs: dict = {},
    s_kwargs_dict: dict = {},
    **streamline_kwargs,
):
    """Plot the velocity vector of each cell.

    Parameters
    ----------
        %(scatters.parameters.no_show_legend|kwargs|save_kwargs)s
        ekey: `str` (default: "M_s")
            The expression key
        vkey: `str` (default: "velocity_S")
            The velocity key
        inverse: `bool` (default: False)
            Whether to inverse the direction of the velocity vectors.
        cell_inds: `str` or `list` (default: all)
            the cell index that will be chosen to draw velocity vectors. Can be a list of integers (cell integer
            indices) or str (Cell names).
        method: `str` (default: `SparseVFC`)
            Method to reconstruct the vector field. Currently it supports either SparseVFC (default) or the empirical
            method Gaussian kernel method from RNA velocity (Gaussian).
        xy_grid_nums: `tuple` (default: (50, 50))
            the number of grids in either x or y axis.
        cut_off_velocity: `bool` (default: True)
            Whether to remove small velocity vectors from the recovered the vector field grid, either through the simple
            Gaussian kernel (applicable only to 2D) or the powerful sparseVFC approach.
        density: `float` or None (default: 1)
            density of the plt.streamplot function.
        linewidth: `float` or None (default: 1)
            multiplier of automatically calculated linewidth passed to the plt.streamplot function.
        streamline_alpha: `float` or None (default: 1)
            The alpha value applied to the vector field stream lines.
        vector: `str` (default: `velocity`)
            Which vector type will be used for plotting, one of {'velocity', 'acceleration'} or either velocity field or
            acceleration field will be plotted.
        frontier: `bool` (default: `False`)
            Whether to add the frontier. Scatter plots can be enhanced by using transparency (alpha) in order to show
            area of high density and multiple scatter plots can be used to delineate a frontier. See matplotlib tips &
            tricks cheatsheet (https://github.com/matplotlib/cheatsheets). Originally inspired by figures from scEU-seq
            paper: https://science.sciencemag.org/content/367/6482/1151.
       save_kwargs: `dict` (default: `{}`)
            A dictionary that will passed to the save_fig function. By default it is an empty dictionary and the
            save_fig function will use the {"path": None, "prefix": 'streamline_plot', "dpi": None, "ext": 'pdf',
            "transparent": True, "close": True, "verbose": True} as its parameters. Otherwise you can provide a
            dictionary that properly modify those keys according to your needs.
        s_kwargs_dict: `dict` (default: {})
            The dictionary of the scatter arguments.
        streamline_kwargs:
            Additional parameters that will be passed to plt.streamplot function
    Returns
    -------
        Nothing but a streamline plot that integrates paths in the vector field.
    """

    import matplotlib.pyplot as plt
    from matplotlib import rcParams
    from matplotlib.colors import to_hex

    if type(x) == str and type(y) == str:
        if len(adata.var_names[adata.var.use_for_dynamics].intersection([x, y])) != 2:
            raise ValueError(
                "If you want to plot the vector flow of two genes, please make sure those two genes "
                "belongs to dynamics genes or .var.use_for_dynamics is True."
            )
        X = adata[:, [x, y]].layers[ekey].A
        V = adata[:, [x, y]].layers[vkey].A
        layer = ekey
    else:
        if ("X_" + basis in adata.obsm.keys()) and (vector + "_" + basis in adata.obsm.keys()):
            X = adata.obsm["X_" + basis][:, [x, y]]
            V = adata.obsm[vector + "_" + basis][:, [x, y]]
        else:
            if basis not in adata.obsm.keys() or "X_" + basis not in adata.obsm.keys():
                layer, basis = basis.split("_") if "_" in basis else ("X", basis)
                reduceDimension(adata, layer=layer, reduction_method=basis)
            if "kmc" not in adata.uns_keys():
                cell_velocities(adata, vkey="velocity_S", basis=basis)
                X = adata.obsm["X_" + basis][:, [x, y]]
                V = adata.obsm[vector + "_" + basis][:, [x, y]]
            else:
                kmc = adata.uns["kmc"]
                X = adata.obsm["X_" + basis][:, [x, y]]
                V = kmc.compute_density_corrected_drift(X, kmc.Idx, normalize_vector=True)
                adata.obsm[vector + "_" + basis] = V

    X, V = X.copy(), V.copy()

    if cell_inds == "all":
        ix_choice = np.arange(adata.shape[0])
    elif cell_inds == "random":
        ix_choice = np.random.choice(np.range(adata.shape[0]), size=1000, replace=False)
    elif type(cell_inds) is int:
        ix_choice = np.random.choice(np.range(adata.shape[0]), size=cell_inds, replace=False)
    elif type(cell_inds) is list:
        if type(cell_inds[0]) is str:
            cell_inds = [adata.obs_names.to_list().index(i) for i in cell_inds]
        ix_choice = cell_inds

    X, V = X[ix_choice, :], V[ix_choice, :]  # 0, 0

    grid_kwargs_dict = {
        "density": None,
        "smooth": None,
        "n_neighbors": None,
        "min_mass": None,
        "autoscale": False,
        "adjust_for_stream": True,
        "V_threshold": None,
    }
    grid_kwargs_dict = update_dict(grid_kwargs_dict, streamline_kwargs)

    if method.lower() == "sparsevfc":
        if "VecFld_" + basis not in adata.uns.keys():
            VectorField(adata, basis=basis, dims=[x, y])
        X_grid, V_grid = (
            adata.uns["VecFld_" + basis]["grid"],
            adata.uns["VecFld_" + basis]["grid_V"],
        )
        N = int(np.sqrt(V_grid.shape[0]))

        if cut_off_velocity:
            X_grid, p_mass, neighs, weight = prepare_velocity_grid_data(
                X,
                xy_grid_nums,
                density=grid_kwargs_dict["density"],
                smooth=grid_kwargs_dict["smooth"],
                n_neighbors=grid_kwargs_dict["n_neighbors"],
            )
            for i in ["density", "smooth", "n_neighbors"]:
                grid_kwargs_dict.pop(i)

            VecFld, func = vecfld_from_adata(adata, basis)

            V_emb = func(X)
            V_grid = (V_emb[neighs] * weight[:, :, None]).sum(1) / np.maximum(1, p_mass)[:, None]
            X_grid, V_grid = grid_velocity_filter(
                V_emb=V,
                neighs=neighs,
                p_mass=p_mass,
                X_grid=X_grid,
                V_grid=V_grid,
                **grid_kwargs_dict,
            )
        else:
            X_grid, V_grid = (
                np.array([np.unique(X_grid[:, 0]), np.unique(X_grid[:, 1])]),
                np.array([V_grid[:, 0].reshape((N, N)), V_grid[:, 1].reshape((N, N))]),
            )
    elif method.lower() == "gaussian":
        X_grid, V_grid, D = velocity_on_grid(
            X,
            V,
            xy_grid_nums,
            cut_off_velocity=cut_off_velocity,
            **grid_kwargs_dict,
        )
    elif "grid_velocity_" + basis in adata.uns.keys():
        X_grid, V_grid, _ = (
            adata.uns["grid_velocity_" + basis]["VecFld"]["X_grid"],
            adata.uns["grid_velocity_" + basis]["VecFld"]["V_grid"],
            adata.uns["grid_velocity_" + basis]["VecFld"]["D"],
        )
    else:
        raise Exception(
            "Vector field learning method {} is not supported or the grid velocity is collected for "
            "the current adata object.".format(method)
        )

    if inverse:
        V_grid = -V_grid
    streamplot_kwargs = {
        "density": density * 2,
        "linewidth": None,
        "cmap": None,
        "norm": None,
        "arrowsize": 1,
        "arrowstyle": "fancy",
        "minlength": 0.1,
        "transform": None,
        "start_points": None,
        "maxlength": 4.0,
        "integration_direction": "both",
        "zorder": 3,
    }
    mass = np.sqrt((V_grid ** 2).sum(0))
    linewidth *= 2 * mass / mass[~np.isnan(mass)].max()
    streamplot_kwargs.update({"linewidth": linewidth * streamline_kwargs.pop("linewidth", 1)})

    streamplot_kwargs = update_dict(streamplot_kwargs, streamline_kwargs)

    if background is None:
        _background = rcParams.get("figure.facecolor")
        background = to_hex(_background) if type(_background) is tuple else _background

    if background in ["black", "#ffffff"]:
        streamline_color = "red"
    else:
        streamline_color = "black"

    # if ax is None:
    #     plt.figure(facecolor=background)
    axes_list, _, _ = scatters(
        adata=adata,
        basis=basis,
        x=x,
        y=y,
        color=color,
        layer=layer,
        highlights=highlights,
        labels=labels,
        values=values,
        theme=theme,
        cmap=cmap,
        color_key=color_key,
        color_key_cmap=color_key_cmap,
        background=background,
        ncols=ncols,
        pointsize=pointsize,
        figsize=figsize,
        show_legend=show_legend,
        use_smoothed=use_smoothed,
        aggregate=aggregate,
        show_arrowed_spines=show_arrowed_spines,
        ax=ax,
        sort=sort,
        save_show_or_return="return",
        frontier=frontier,
        projection=projection,
        **s_kwargs_dict,
        return_all=True,
    )
    # single axis case, convert to list
    if type(axes_list) != list:
        axes_list = [axes_list]

    def streamplot_2d(ax):
        ax.set_facecolor(background)
        s = ax.streamplot(
            X_grid[0],
            X_grid[1],
            V_grid[0],
            V_grid[1],
            color=streamline_color,
            **streamplot_kwargs,
        )
        set_arrow_alpha(ax, streamline_alpha)
        set_stream_line_alpha(s, streamline_alpha)

    if type(axes_list) == list:
        for i in range(len(axes_list)):
            ax = axes_list[i]
            if projection == "2d":
                streamplot_2d(ax)
            else:
                raise NotImplementedError("streamline 3d version or other versions not implemented.")

    if save_show_or_return == "save":
        s_kwargs = {
            "path": None,
            "prefix": "streamline_plot",
            "dpi": None,
            "ext": "pdf",
            "transparent": True,
            "close": True,
            "verbose": True,
        }
        s_kwargs = update_dict(s_kwargs, save_kwargs)

        save_fig(**s_kwargs)
    elif save_show_or_return == "show":
        plt.tight_layout()
        plt.show()
    elif save_show_or_return == "return":
        return axes_list


# refactor line_conv_integration


def plot_energy(
    adata: AnnData,
    basis: Optional[str] = None,
    vecfld_dict: Optional[dict] = None,
    figsize: Optional[tuple] = None,
    fig: Optional[Figure] = None,
    save_show_or_return: str = "show",
    save_kwargs: dict = {},
):
    """Plot the energy and energy change rate over each optimization iteration.

    Parameters
    ----------
        adata: :class:`~anndata.AnnData`
            an Annodata object with vector field function reconstructed.
        basis: `str` or None (default: `None`)
            The reduced dimension embedding (pca or umap, for example) of cells from which vector field function was
            reconstructed. When basis is None, the velocity vector field function building from the full gene expression
            space is used.
        vecfld_dict: `str` or None (default: `None`)
            The dictionary storing the information for the reconstructed velocity vector field function. If None, the
            corresponding dictionary stored in the adata object will be used.
        figsize: `[float, float]` or `None` (default: None)
            The width and height of the resulting figure when fig is set to be None.
        fig: `matplotlib.figure.Figure` or None
            The figure object where panels of the energy or energy change rate over iteration plots will be appended to.
        save_show_or_return: {'show', 'save', 'return'} (default: `show`)
            Whether to save, show or return the figure.
        save_kwargs: `dict` (default: `{}`)
            A dictionary that will passed to the save_fig function. By default it is an empty dictionary and the
            save_fig function will use the {"path": None, "prefix": 'energy', "dpi": None, "ext": 'pdf', "transparent":
            True, "close": True, "verbose": True} as its parameters. Otherwise you can provide a dictionary that
            properly modify those keys according to your needs.

    Returns
    -------
        Nothing, but plot the  energy or energy change rate each optimization iteration.
    """

    import matplotlib.pyplot as plt

    if vecfld_dict is None:
        vf_key = "VecFld" if basis is None else "VecFld_" + basis
        if vf_key not in adata.uns.keys():
            raise ValueError(
                f"Your adata doesn't have the key for Vector Field with {basis} basis."
                f"Try firstly running dyn.vf.VectorField(adata, basis={basis})."
            )

        vecfld_dict = adata.uns[vf_key]

    E = vecfld_dict["E_traj"] if "E_traj" in vecfld_dict.keys() else None
    tecr = vecfld_dict["tecr_traj"] if "tecr_traj" in vecfld_dict.keys() else None

    if E is not None and tecr is not None:
        fig = fig or plt.figure(figsize=figsize)

        Iterations = np.arange(0, len(E))
        ax = fig.add_subplot(1, 2, 1)
        E_ = E - np.min(E) + 1
        ax.plot(Iterations, E_, "k")
        ax.plot(E_, "r.")
        ax.set_yscale("log")
        plt.xlabel("Iteration")
        plt.ylabel("Energy")

        ax = fig.add_subplot(1, 2, 2)
        ax.plot(Iterations, tecr, "k")
        ax.plot(tecr, "r.")
        ax.set_yscale("log")
        plt.xlabel("Iteration")
        plt.ylabel("Energy change rate")

    if save_show_or_return == "save":
        s_kwargs = {
            "path": None,
            "prefix": "energy",
            "dpi": None,
            "ext": "pdf",
            "transparent": True,
            "close": True,
            "verbose": True,
        }
        s_kwargs = update_dict(s_kwargs, save_kwargs)

        save_fig(**s_kwargs)
    elif save_show_or_return == "show":
        plt.tight_layout()
        plt.show()
    elif save_show_or_return == "return":
        return fig<|MERGE_RESOLUTION|>--- conflicted
+++ resolved
@@ -562,7 +562,6 @@
     x: int = 0,
     y: int = 1,
     z: int = 2,
-<<<<<<< HEAD
     ekey: str = "M_s",
     vkey: str = "velocity_S",
     color: Union[str, List[str]] = "ntr",
@@ -829,8 +828,7 @@
     basis: str = "umap",
     x: int = 0,
     y: int = 1,
-=======
->>>>>>> d1000055
+    z: int = 2,
     ekey: str = "M_s",
     vkey: str = "velocity_S",
     color: Union[str, List[str]] = "ntr",
@@ -918,6 +916,9 @@
         projection_dim_indexer = [x, y]
     elif projection == "3d":
         projection_dim_indexer = [x, y, z]
+    else:
+        projection_dim_indexer = [x, y]
+
     if type(x) == str and type(y) == str:
         if len(adata.var_names[adata.var.use_for_dynamics].intersection([x, y])) != 2:
             raise ValueError(
@@ -1666,7 +1667,6 @@
         sort=sort,
         save_show_or_return="return",
         frontier=frontier,
-        projection=projection,
         **s_kwargs_dict,
         return_all=True,
     )
@@ -1690,10 +1690,7 @@
     if type(axes_list) == list:
         for i in range(len(axes_list)):
             ax = axes_list[i]
-            if projection == "2d":
-                streamplot_2d(ax)
-            else:
-                raise NotImplementedError("streamline 3d version or other versions not implemented.")
+            streamplot_2d(ax)
 
     if save_show_or_return == "save":
         s_kwargs = {
