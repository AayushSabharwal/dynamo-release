--- conflicted
+++ resolved
@@ -20,23 +20,12 @@
 ) -> Optional[Axes]:
     """Plot a heatmap of cells ordered by cell cycle position.
 
-<<<<<<< HEAD
-    Parameters
-    ----------
-        adata: :class:`~anndata.AnnData`
-        cells: a list of cell ids used to subset the adata object.
-        save_show_or_return {save, show, return, both, all}:
-            Whether to save, show or return the figure.
-        save_kwargs:
-            A dictionary that will passed to the save_fig function. By default it is an empty dictionary and the
-=======
     Args:
         adata: an AnnData object.
         cells: a list of cell ids used to subset the AnnData object. If None, all cells would be used. Defaults to None.
         save_show_or_return: whether to save, show, or return the figure. Available flags are `"save"`, `"show"`, and
             `"return"`. Defaults to "show".
         save_kwargs: A dictionary that will passed to the save_fig function. By default it is an empty dictionary and the
->>>>>>> 7398a6ab
             save_fig function will use the {"path": None, "prefix": 'scatter', "dpi": None, "ext": 'pdf', "transparent":
             True, "close": True, "verbose": True} as its parameters. Otherwise you can provide a dictionary that
             properly modify those keys according to your needs. Defaults to {}.
@@ -103,12 +92,7 @@
     if save_show_or_return in ["show", "both", "all"]:
         plt.tight_layout()
         plt.show()
-<<<<<<< HEAD
     if save_show_or_return in ["return", "all"]:
         return ax
-=======
-    elif save_show_or_return == "return":
-        return ax
     else:
-        raise NotImplementedError("Unavailable save_show_or_return flag: %s" % save_show_or_return)
->>>>>>> 7398a6ab
+        raise NotImplementedError("Unavailable save_show_or_return flag: %s" % save_show_or_return)